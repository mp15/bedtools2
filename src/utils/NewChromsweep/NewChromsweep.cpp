<<<<<<< HEAD
/*****************************************************************************
  NewChromsweep.cpp

  (c) 2009 - Aaron Quinlan
  Hall Laboratory
  Department of Biochemistry and Molecular Genetics
  University of Virginia
  aaronquinlan@gmail.com

  Licenced under the GNU General Public License 2.0 license.
******************************************************************************/

#include "NewChromsweep.h"
#include "ContextIntersect.h"
#include "FileRecordMgr.h"

NewChromSweep::NewChromSweep(ContextIntersect *context)
:	_context(context),
 	_queryFRM(NULL),
 	_numDBs(_context->getNumDatabaseFiles()),
 	_queryRecordsTotalLength(0),
 	_databaseRecordsTotalLength(0),
 	_wasInitialized(false),
 	_currQueryRec(NULL),
 	_runToQueryEnd(false)
{
}


bool NewChromSweep::init() {
    
	//Create new FileRecordMgrs for the input files.
	//Open them, and get the first record from each.
	//otherwise, return true.
    _queryFRM = _context->getFile(_context->getQueryFileIdx());
    
    _dbFRMs.resize(_numDBs, NULL);
    for (int i=0; i < _numDBs; i++) {
    	_dbFRMs[i] = _context->getDatabaseFile(i);
    }

    _currDbRecs.resize(_numDBs, NULL);
    for (int i=0; i < _numDBs; i++) {
    	nextRecord(false, i);
    }

    _caches.resize(_numDBs);

    //determine whether to stop when the database end is hit, or keep going until the
    //end of the query file is hit as well.

    if (_context->getNoHit() || _context->getWriteCount() || _context->getWriteOverlap() || _context->getWriteAllOverlap() || _context->getLeftJoin()) {
    	_runToQueryEnd = true;
    }
    _wasInitialized = true;
    return true;
 }

void NewChromSweep::closeOut() {
	while (!_queryFRM->eof()) {
		nextRecord(true);
	}

    for (int i=0; i < _numDBs; i++) {
    	while (!_dbFRMs[i]->eof()) {
    		nextRecord(false, i);
    	}
    }
}

NewChromSweep::~NewChromSweep(void) {
	if (!_wasInitialized) {
		return;
	}
	_queryFRM->deleteRecord(_currQueryRec);
	_currQueryRec = NULL;


    for (int i=0; i < _numDBs; i++) {
    	_dbFRMs[i]->deleteRecord(_currDbRecs[i]);
    	_currDbRecs[i] = NULL;
    }

	_queryFRM->close();

   for (int i=0; i < _numDBs; i++) {
	   _dbFRMs[i]->close();
   }
}


void NewChromSweep::scanCache(int dbIdx, RecordKeyVector &retList) {
	recListIterType cacheIter = _caches[dbIdx].begin();
    while (cacheIter != _caches[dbIdx].end())
    {
    	const Record *cacheRec = cacheIter->value();
        if (_currQueryRec->sameChrom(cacheRec) && !(_currQueryRec->after(cacheRec))) {
            if (intersects(_currQueryRec, cacheRec)) {
                retList.push_back(cacheRec);
            } else break; // cacheRec is after the query rec, stop scanning.
            cacheIter = _caches[dbIdx].next();
        }
        else {
            cacheIter = _caches[dbIdx].deleteCurrent();
    		_dbFRMs[dbIdx]->deleteRecord(cacheRec);
        }
    }
}

void NewChromSweep::clearCache(int dbIdx)
{
	//delete all objects pointed to by cache
	recListType &cache = _caches[dbIdx];
	for (recListIterType iter = cache.begin(); iter != cache.end(); iter = cache.next()) {
		_dbFRMs[dbIdx]->deleteRecord(iter->value());
	}
	cache.clear();
}

void NewChromSweep::masterScan(RecordKeyVector &retList) {
	for (int i=0; i < _numDBs; i++) {
		if (dbFinished(i) || chromChange(i, retList)) {
			continue;
		} else {

			// scan the database cache for hits
			scanCache(i, retList);
			//skip if we hit the end of the DB
			// advance the db until we are ahead of the query. update hits and cache as necessary
			while (_currDbRecs[i] != NULL &&
					_currQueryRec->sameChrom(_currDbRecs[i]) &&
					!(_currDbRecs[i]->after(_currQueryRec))) {
				if (intersects(_currQueryRec, _currDbRecs[i])) {
					retList.push_back(_currDbRecs[i]);
				}
				if (_currQueryRec->after(_currDbRecs[i])) {
					_dbFRMs[i]->deleteRecord(_currDbRecs[i]);
					_currDbRecs[i] = NULL;
				} else {
					_caches[i].push_back(_currDbRecs[i]);
					_currDbRecs[i] = NULL;
				}
				nextRecord(false, i);
			}
		}
	}
}

bool NewChromSweep::chromChange(int dbIdx, RecordKeyVector &retList)
{
    // the files are on the same chrom
	if (_currDbRecs[dbIdx] == NULL || _currQueryRec->sameChrom(_currDbRecs[dbIdx])) {
		return false;
	}
	// the query is ahead of the database. fast-forward the database to catch-up.
	if (_currQueryRec->chromAfter(_currDbRecs[dbIdx])) {

		while (_currDbRecs[dbIdx] != NULL &&
				_currQueryRec->chromAfter(_currDbRecs[dbIdx])) {
			_dbFRMs[dbIdx]->deleteRecord(_currDbRecs[dbIdx]);
			nextRecord(false, dbIdx);
		}
		clearCache(dbIdx);
        return false;
    }
    // the database is ahead of the query.
    else {
        // 1. scan the cache for remaining hits on the query's current chrom.
		scanCache(dbIdx, retList);

        return true;
    }

	//control can't reach here, but compiler still wants a return statement.
	return true;
}


bool NewChromSweep::next(RecordKeyVector &retList) {
	retList.clearVector();
	if (_currQueryRec != NULL) {
		_queryFRM->deleteRecord(_currQueryRec);
	}

	if (!nextRecord(true)) return false; // query EOF hit


	if (allCurrDBrecsNull() && allCachesEmpty() && !_runToQueryEnd) {
		return false;
	}
	_currChromName = _currQueryRec->getChrName();

	masterScan(retList);

	if (_context->getSortOutput()) {
		retList.sortVector();
	}

	retList.setKey(_currQueryRec);
	return true;
}

bool NewChromSweep::nextRecord(bool query, int dbIdx) {
	if (query) {
		_currQueryRec = _queryFRM->getNextRecord();
		if (_currQueryRec != NULL) {
			_queryRecordsTotalLength += (unsigned long)(_currQueryRec->getEndPos() - _currQueryRec->getStartPos());
			return true;
		}
		return false;
	} else { //database
		Record *rec = _dbFRMs[dbIdx]->getNextRecord();
		_currDbRecs[dbIdx] = rec;
		if (rec != NULL) {
			_databaseRecordsTotalLength += (unsigned long)(rec->getEndPos() - rec->getStartPos());
			return true;
		}
		return false;
	}
}

bool NewChromSweep::intersects(const Record *rec1, const Record *rec2) const
{
	return rec1->sameChromIntersects(rec2, _context->getSameStrand(), _context->getDiffStrand(),
			_context->getOverlapFraction(), _context->getReciprocal());
}


bool NewChromSweep::allCachesEmpty() {
	for (int i=0; i < _numDBs; i++) {
		if (!_caches[i].empty()) {
			return false;
		}
	}
	return true;
}

bool NewChromSweep::allCurrDBrecsNull() {
	for (int i=0; i < _numDBs; i++) {
		if (_currDbRecs[i] != NULL) {
			return false;
		}
	}
	return true;
}

bool NewChromSweep::dbFinished(int dbIdx) {
	if (_currDbRecs[dbIdx] == NULL && _caches[dbIdx].empty()) {
		return true;
	}
	return false;
}
=======
/*****************************************************************************
  NewChromsweep.cpp

  (c) 2009 - Aaron Quinlan
  Hall Laboratory
  Department of Biochemistry and Molecular Genetics
  University of Virginia
  aaronquinlan@gmail.com

  Licenced under the GNU General Public License 2.0 license.
******************************************************************************/

#include "NewChromsweep.h"
#include "ContextIntersect.h"
#include "FileRecordMgr.h"

NewChromSweep::NewChromSweep(ContextIntersect *context,
                       bool useMergedIntervals)
:   _context(context),
    _queryFRM(NULL),
    _numDBs(_context->getNumDatabaseFiles()),
    _useMergedIntervals(false),
    _queryRecordsTotalLength(0),
    _databaseRecordsTotalLength(0),
    _queryTotalRecords(0),
    _databaseTotalRecords(0),
    _wasInitialized(false),
    _currQueryRec(NULL),
    _runToQueryEnd(false)
{
}


bool NewChromSweep::init() {
    
    //Create new FileRecordMgrs for the input files.
    //Open them, and get the first record from each.
    //otherwise, return true.
    _queryFRM = _context->getFile(_context->getQueryFileIdx());
    
    _dbFRMs.resize(_numDBs, NULL);
    for (int i=0; i < _numDBs; i++) {
        _dbFRMs[i] = _context->getDatabaseFile(i);
    }

    _currDbRecs.resize(_numDBs, NULL);
    for (int i=0; i < _numDBs; i++) {
        nextRecord(false, i);
    }

    _caches.resize(_numDBs);

    //determine whether to stop when the database end is hit, or keep going until the
    //end of the query file is hit as well.

    if (_context->getNoHit() || _context->getWriteCount() || _context->getWriteOverlap() || _context->getWriteAllOverlap() || _context->getLeftJoin()) {
        _runToQueryEnd = true;
    }
    _wasInitialized = true;
    return true;
 }

void NewChromSweep::closeOut() {
    while (!_queryFRM->eof()) {
        nextRecord(true);
    }

    for (int i=0; i < _numDBs; i++) {
        while (!_dbFRMs[i]->eof()) {
            nextRecord(false, i);
        }
    }
}

NewChromSweep::~NewChromSweep(void) {
    if (!_wasInitialized) {
        return;
    }
    _queryFRM->deleteRecord(_currQueryRec);
    _currQueryRec = NULL;


    for (int i=0; i < _numDBs; i++) {
        _dbFRMs[i]->deleteRecord(_currDbRecs[i]);
        _currDbRecs[i] = NULL;
    }

    _queryFRM->close();

   for (int i=0; i < _numDBs; i++) {
       _dbFRMs[i]->close();
   }
}


void NewChromSweep::scanCache(int dbIdx, RecordKeyVector &retList) {
    recListIterType cacheIter = _caches[dbIdx].begin();
    while (cacheIter != _caches[dbIdx].end())
    {
        const Record *cacheRec = cacheIter->value();
        if (_currQueryRec->sameChrom(cacheRec) && !(_currQueryRec->after(cacheRec))) {
            if (intersects(_currQueryRec, cacheRec)) {
                retList.push_back(cacheRec);
            } else break; // cacheRec is after the query rec, stop scanning.
            cacheIter = _caches[dbIdx].next();
        }
        else {
            cacheIter = _caches[dbIdx].deleteCurrent();
            _dbFRMs[dbIdx]->deleteRecord(cacheRec);
        }
    }
}

void NewChromSweep::clearCache(int dbIdx)
{
    //delete all objects pointed to by cache
    recListType &cache = _caches[dbIdx];
    for (recListIterType iter = cache.begin(); iter != cache.end(); iter = cache.next()) {
        _dbFRMs[dbIdx]->deleteRecord(iter->value());
    }
    cache.clear();
}

void NewChromSweep::masterScan(RecordKeyVector &retList) {
    for (int i=0; i < _numDBs; i++) {
        if (dbFinished(i) || chromChange(i, retList)) {
            continue;
        } else {

            // scan the database cache for hits
            scanCache(i, retList);
            //skip if we hit the end of the DB
            // advance the db until we are ahead of the query. update hits and cache as necessary
            while (_currDbRecs[i] != NULL &&
                    _currQueryRec->sameChrom(_currDbRecs[i]) &&
                    !(_currDbRecs[i]->after(_currQueryRec))) {
                if (intersects(_currQueryRec, _currDbRecs[i])) {
                    retList.push_back(_currDbRecs[i]);
                }
                if (_currQueryRec->after(_currDbRecs[i])) {
                    _dbFRMs[i]->deleteRecord(_currDbRecs[i]);
                    _currDbRecs[i] = NULL;
                } else {
                    _caches[i].push_back(_currDbRecs[i]);
                    _currDbRecs[i] = NULL;
                }
                nextRecord(false, i);
            }
        }
    }
}

bool NewChromSweep::chromChange(int dbIdx, RecordKeyVector &retList)
{
    // the files are on the same chrom
    if (_currDbRecs[dbIdx] == NULL || _currQueryRec->sameChrom(_currDbRecs[dbIdx])) {
        return false;
    }
    // the query is ahead of the database. fast-forward the database to catch-up.
    if (_currQueryRec->chromAfter(_currDbRecs[dbIdx])) {

        while (_currDbRecs[dbIdx] != NULL &&
                _currQueryRec->chromAfter(_currDbRecs[dbIdx])) {
            _dbFRMs[dbIdx]->deleteRecord(_currDbRecs[dbIdx]);
            nextRecord(false, dbIdx);
        }
        clearCache(dbIdx);
        return false;
    }
    // the database is ahead of the query.
    else {
        // 1. scan the cache for remaining hits on the query's current chrom.
        scanCache(dbIdx, retList);

        return true;
    }

    //control can't reach here, but compiler still wants a return statement.
    return true;
}


bool NewChromSweep::next(RecordKeyVector &retList) {
    retList.clearVector();
    if (_currQueryRec != NULL) {
        _queryFRM->deleteRecord(_currQueryRec);
    }

    if (!nextRecord(true)) return false; // query EOF hit


    if (allCurrDBrecsNull() && allCachesEmpty() && !_runToQueryEnd) {
        return false;
    }
    _currChromName = _currQueryRec->getChrName();

    masterScan(retList);

    if (_context->getSortOutput()) {
        retList.sortVector();
    }

    retList.setKey(_currQueryRec);
    return true;
}

bool NewChromSweep::nextRecord(bool query, int dbIdx) {
    if (query) {
        _currQueryRec = _queryFRM->getNextRecord();
        if (_currQueryRec != NULL) {
            _queryRecordsTotalLength += (unsigned long)(_currQueryRec->getEndPos() - _currQueryRec->getStartPos());
            _queryTotalRecords++;
            return true;
        }
        return false;
    } else { //database
        Record *rec = _dbFRMs[dbIdx]->getNextRecord();
        _currDbRecs[dbIdx] = rec;
        if (rec != NULL) {
            _databaseRecordsTotalLength += (unsigned long)(rec->getEndPos() - rec->getStartPos());
            _databaseTotalRecords++;
            return true;
        }
        return false;
    }
}

bool NewChromSweep::intersects(const Record *rec1, const Record *rec2) const
{
    return rec1->sameChromIntersects(rec2, _context->getSameStrand(), _context->getDiffStrand(),
            _context->getOverlapFraction(), _context->getReciprocal());
}


bool NewChromSweep::allCachesEmpty() {
    for (int i=0; i < _numDBs; i++) {
        if (!_caches[i].empty()) {
            return false;
        }
    }
    return true;
}

bool NewChromSweep::allCurrDBrecsNull() {
    for (int i=0; i < _numDBs; i++) {
        if (_currDbRecs[i] != NULL) {
            return false;
        }
    }
    return true;
}

bool NewChromSweep::dbFinished(int dbIdx) {
    if (_currDbRecs[dbIdx] == NULL && _caches[dbIdx].empty()) {
        return true;
    }
    return false;
}
>>>>>>> ed4e8a9a
<|MERGE_RESOLUTION|>--- conflicted
+++ resolved
@@ -1,257 +1,3 @@
-<<<<<<< HEAD
-/*****************************************************************************
-  NewChromsweep.cpp
-
-  (c) 2009 - Aaron Quinlan
-  Hall Laboratory
-  Department of Biochemistry and Molecular Genetics
-  University of Virginia
-  aaronquinlan@gmail.com
-
-  Licenced under the GNU General Public License 2.0 license.
-******************************************************************************/
-
-#include "NewChromsweep.h"
-#include "ContextIntersect.h"
-#include "FileRecordMgr.h"
-
-NewChromSweep::NewChromSweep(ContextIntersect *context)
-:	_context(context),
- 	_queryFRM(NULL),
- 	_numDBs(_context->getNumDatabaseFiles()),
- 	_queryRecordsTotalLength(0),
- 	_databaseRecordsTotalLength(0),
- 	_wasInitialized(false),
- 	_currQueryRec(NULL),
- 	_runToQueryEnd(false)
-{
-}
-
-
-bool NewChromSweep::init() {
-    
-	//Create new FileRecordMgrs for the input files.
-	//Open them, and get the first record from each.
-	//otherwise, return true.
-    _queryFRM = _context->getFile(_context->getQueryFileIdx());
-    
-    _dbFRMs.resize(_numDBs, NULL);
-    for (int i=0; i < _numDBs; i++) {
-    	_dbFRMs[i] = _context->getDatabaseFile(i);
-    }
-
-    _currDbRecs.resize(_numDBs, NULL);
-    for (int i=0; i < _numDBs; i++) {
-    	nextRecord(false, i);
-    }
-
-    _caches.resize(_numDBs);
-
-    //determine whether to stop when the database end is hit, or keep going until the
-    //end of the query file is hit as well.
-
-    if (_context->getNoHit() || _context->getWriteCount() || _context->getWriteOverlap() || _context->getWriteAllOverlap() || _context->getLeftJoin()) {
-    	_runToQueryEnd = true;
-    }
-    _wasInitialized = true;
-    return true;
- }
-
-void NewChromSweep::closeOut() {
-	while (!_queryFRM->eof()) {
-		nextRecord(true);
-	}
-
-    for (int i=0; i < _numDBs; i++) {
-    	while (!_dbFRMs[i]->eof()) {
-    		nextRecord(false, i);
-    	}
-    }
-}
-
-NewChromSweep::~NewChromSweep(void) {
-	if (!_wasInitialized) {
-		return;
-	}
-	_queryFRM->deleteRecord(_currQueryRec);
-	_currQueryRec = NULL;
-
-
-    for (int i=0; i < _numDBs; i++) {
-    	_dbFRMs[i]->deleteRecord(_currDbRecs[i]);
-    	_currDbRecs[i] = NULL;
-    }
-
-	_queryFRM->close();
-
-   for (int i=0; i < _numDBs; i++) {
-	   _dbFRMs[i]->close();
-   }
-}
-
-
-void NewChromSweep::scanCache(int dbIdx, RecordKeyVector &retList) {
-	recListIterType cacheIter = _caches[dbIdx].begin();
-    while (cacheIter != _caches[dbIdx].end())
-    {
-    	const Record *cacheRec = cacheIter->value();
-        if (_currQueryRec->sameChrom(cacheRec) && !(_currQueryRec->after(cacheRec))) {
-            if (intersects(_currQueryRec, cacheRec)) {
-                retList.push_back(cacheRec);
-            } else break; // cacheRec is after the query rec, stop scanning.
-            cacheIter = _caches[dbIdx].next();
-        }
-        else {
-            cacheIter = _caches[dbIdx].deleteCurrent();
-    		_dbFRMs[dbIdx]->deleteRecord(cacheRec);
-        }
-    }
-}
-
-void NewChromSweep::clearCache(int dbIdx)
-{
-	//delete all objects pointed to by cache
-	recListType &cache = _caches[dbIdx];
-	for (recListIterType iter = cache.begin(); iter != cache.end(); iter = cache.next()) {
-		_dbFRMs[dbIdx]->deleteRecord(iter->value());
-	}
-	cache.clear();
-}
-
-void NewChromSweep::masterScan(RecordKeyVector &retList) {
-	for (int i=0; i < _numDBs; i++) {
-		if (dbFinished(i) || chromChange(i, retList)) {
-			continue;
-		} else {
-
-			// scan the database cache for hits
-			scanCache(i, retList);
-			//skip if we hit the end of the DB
-			// advance the db until we are ahead of the query. update hits and cache as necessary
-			while (_currDbRecs[i] != NULL &&
-					_currQueryRec->sameChrom(_currDbRecs[i]) &&
-					!(_currDbRecs[i]->after(_currQueryRec))) {
-				if (intersects(_currQueryRec, _currDbRecs[i])) {
-					retList.push_back(_currDbRecs[i]);
-				}
-				if (_currQueryRec->after(_currDbRecs[i])) {
-					_dbFRMs[i]->deleteRecord(_currDbRecs[i]);
-					_currDbRecs[i] = NULL;
-				} else {
-					_caches[i].push_back(_currDbRecs[i]);
-					_currDbRecs[i] = NULL;
-				}
-				nextRecord(false, i);
-			}
-		}
-	}
-}
-
-bool NewChromSweep::chromChange(int dbIdx, RecordKeyVector &retList)
-{
-    // the files are on the same chrom
-	if (_currDbRecs[dbIdx] == NULL || _currQueryRec->sameChrom(_currDbRecs[dbIdx])) {
-		return false;
-	}
-	// the query is ahead of the database. fast-forward the database to catch-up.
-	if (_currQueryRec->chromAfter(_currDbRecs[dbIdx])) {
-
-		while (_currDbRecs[dbIdx] != NULL &&
-				_currQueryRec->chromAfter(_currDbRecs[dbIdx])) {
-			_dbFRMs[dbIdx]->deleteRecord(_currDbRecs[dbIdx]);
-			nextRecord(false, dbIdx);
-		}
-		clearCache(dbIdx);
-        return false;
-    }
-    // the database is ahead of the query.
-    else {
-        // 1. scan the cache for remaining hits on the query's current chrom.
-		scanCache(dbIdx, retList);
-
-        return true;
-    }
-
-	//control can't reach here, but compiler still wants a return statement.
-	return true;
-}
-
-
-bool NewChromSweep::next(RecordKeyVector &retList) {
-	retList.clearVector();
-	if (_currQueryRec != NULL) {
-		_queryFRM->deleteRecord(_currQueryRec);
-	}
-
-	if (!nextRecord(true)) return false; // query EOF hit
-
-
-	if (allCurrDBrecsNull() && allCachesEmpty() && !_runToQueryEnd) {
-		return false;
-	}
-	_currChromName = _currQueryRec->getChrName();
-
-	masterScan(retList);
-
-	if (_context->getSortOutput()) {
-		retList.sortVector();
-	}
-
-	retList.setKey(_currQueryRec);
-	return true;
-}
-
-bool NewChromSweep::nextRecord(bool query, int dbIdx) {
-	if (query) {
-		_currQueryRec = _queryFRM->getNextRecord();
-		if (_currQueryRec != NULL) {
-			_queryRecordsTotalLength += (unsigned long)(_currQueryRec->getEndPos() - _currQueryRec->getStartPos());
-			return true;
-		}
-		return false;
-	} else { //database
-		Record *rec = _dbFRMs[dbIdx]->getNextRecord();
-		_currDbRecs[dbIdx] = rec;
-		if (rec != NULL) {
-			_databaseRecordsTotalLength += (unsigned long)(rec->getEndPos() - rec->getStartPos());
-			return true;
-		}
-		return false;
-	}
-}
-
-bool NewChromSweep::intersects(const Record *rec1, const Record *rec2) const
-{
-	return rec1->sameChromIntersects(rec2, _context->getSameStrand(), _context->getDiffStrand(),
-			_context->getOverlapFraction(), _context->getReciprocal());
-}
-
-
-bool NewChromSweep::allCachesEmpty() {
-	for (int i=0; i < _numDBs; i++) {
-		if (!_caches[i].empty()) {
-			return false;
-		}
-	}
-	return true;
-}
-
-bool NewChromSweep::allCurrDBrecsNull() {
-	for (int i=0; i < _numDBs; i++) {
-		if (_currDbRecs[i] != NULL) {
-			return false;
-		}
-	}
-	return true;
-}
-
-bool NewChromSweep::dbFinished(int dbIdx) {
-	if (_currDbRecs[dbIdx] == NULL && _caches[dbIdx].empty()) {
-		return true;
-	}
-	return false;
-}
-=======
 /*****************************************************************************
   NewChromsweep.cpp
 
@@ -509,5 +255,4 @@
         return true;
     }
     return false;
-}
->>>>>>> ed4e8a9a
+}