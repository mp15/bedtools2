/*****************************************************************************
  NewChromsweep.h

  (c) 2009 - Aaron Quinlan
  Hall Laboratory
  Department of Biochemistry and Molecular Genetics
  University of Virginia
  aaronquinlan@gmail.com

  Licenced under the GNU General Public License 2.0 license.
******************************************************************************/
#ifndef NEW_CHROMSWEEP_H
#define NEW_CHROMSWEEP_H

using namespace std;

#include <string>
#include "BTlist.h"
#include "RecordKeyList.h"
#include "RecordKeyVector.h"
#include <queue>
#include <iostream>
#include <fstream>
#include <stdlib.h>
#include "QuickString.h"

class Record;
class FileRecordMgr;
class ContextIntersect;

class NewChromSweep {
public:

    NewChromSweep(ContextIntersect *context);
    
    
    ~NewChromSweep(void);
    bool init();
    
    typedef RecordList recListType;
    typedef const RecordListNode *recListIterType;

    virtual bool next(RecordKeyVector &next);
    
    // NOTE! You MUST call this method after sweep if you want the
    // getTotalRecordLength methods to return the whole length of the
    // record files, rather than just what was used by sweep.
    void closeOut();


    unsigned long getQueryTotalRecordLength() { return _queryRecordsTotalLength; }
    unsigned long getDatabaseTotalRecordLength() { return _databaseRecordsTotalLength; }

<<<<<<< HEAD
protected:
=======
    unsigned long getQueryTotalRecords() { return _queryTotalRecords; }
    unsigned long getDatabaseTotalRecords() { return _databaseTotalRecords; }

private:
>>>>>>> ed4e8a9a
    ContextIntersect *_context;
    FileRecordMgr *_queryFRM;
    int _numDBs; //don't really need this stored, but here for code brevity.
    vector<FileRecordMgr *> _dbFRMs;

     unsigned long _queryRecordsTotalLength;
    vector<unsigned long> _dbFileRecordsLength; //each value in this vector have the
    //length of all records in the corresponding db file.

    unsigned long _databaseRecordsTotalLength;

    unsigned long _queryTotalRecords;
    unsigned long _databaseTotalRecords;

    bool _wasInitialized;

    // a cache of still active features from the database file
//    typedef enum { BEFORE_QUERY, NEAR_QUERY, AFTER_QUERY, EOF } cacheStatusType;
//    vector <pair<cacheStatusType, recListType> >_caches;

    vector <recListType>_caches;
    // the set of hits in the database for the current query
//    recListType _hits;

    // the current query and db features.
    const Record * _currQueryRec;
    vector<const Record *> _currDbRecs;

    // a cache of the current chrom from the query. used to handle chrom changes.
    QuickString _currChromName;
    bool _runToQueryEnd;

    virtual void masterScan(RecordKeyVector &retList);

    bool nextRecord(bool query, int dbIdx = -1); //true fetches next query record, false fetches next db record.
    
    virtual void scanCache(int dbIdx, RecordKeyVector &retList);
    virtual void clearCache(int dbIdx);
    virtual bool chromChange(int dbIdx, RecordKeyVector &retList);

    bool dbFinished(int dbIdx);

    bool intersects(const Record *rec1, const Record *rec2) const;

    bool allCachesEmpty();
    bool allCurrDBrecsNull();

};

#endif /* NewChromSweep_H */<|MERGE_RESOLUTION|>--- conflicted
+++ resolved
@@ -51,14 +51,10 @@
     unsigned long getQueryTotalRecordLength() { return _queryRecordsTotalLength; }
     unsigned long getDatabaseTotalRecordLength() { return _databaseRecordsTotalLength; }
 
-<<<<<<< HEAD
-protected:
-=======
     unsigned long getQueryTotalRecords() { return _queryTotalRecords; }
     unsigned long getDatabaseTotalRecords() { return _databaseTotalRecords; }
 
-private:
->>>>>>> ed4e8a9a
+protected:
     ContextIntersect *_context;
     FileRecordMgr *_queryFRM;
     int _numDBs; //don't really need this stored, but here for code brevity.
