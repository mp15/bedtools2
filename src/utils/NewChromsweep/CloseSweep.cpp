/*
 * CloseSweep.cpp
 *
 *  Created on: Sep 25, 2014
 *      Author: nek3d
 */

#include "CloseSweep.h"
#include "ContextClosest.h"

CloseSweep::CloseSweep(ContextClosest *context)
:	NewChromSweep(context),
 	_context(context)
 	{

	_minUpstreamRecs.resize(_numDBs, NULL);
	_minDownstreamRecs.resize(_numDBs, NULL);
	_overlapRecs.resize(_numDBs, NULL);
	_minUpstreamDist.resize(_numDBs, INT_MAX);
	_minDownstreamDist.resize(_numDBs,INT_MAX);
	_maxPrevLeftClosestEndPos.resize(_numDBs, 0);
	_maxPrevLeftClosestEndPosReverse.resize(_numDBs, 0);

	for (int i=0; i < _numDBs; i++) {
		_minUpstreamRecs[i] = new distRecVecType();
		_minDownstreamRecs[i] = new distRecVecType();
		_overlapRecs[i] = new vector<const Record *>();
	}

}

CloseSweep::~CloseSweep(void) {
	for (int i=0; i < _numDBs; i++) {
		delete _minUpstreamRecs[i];
		delete _minDownstreamRecs[i];
		delete _overlapRecs[i];
	}
}

bool CloseSweep::init() {

    bool retVal =  NewChromSweep::init();
    _runToQueryEnd = true;
    return retVal;
 }

void CloseSweep::masterScan(RecordKeyVector &retList) {
	if (_currQueryChromName != _prevQueryChromName) testChromOrder(_currQueryRec);
	if (_context->reportDistance()) {
		_finalDistances.clear();
	}

	//initialize distances
	for (int i=0; i < _numDBs; i++) {
		_minUpstreamDist[i] = INT_MAX;
		_minDownstreamDist[i] = INT_MAX;
	}

	for (int i=0; i < _numDBs; i++) {

		//first clear out everything from the previous scan
		_minUpstreamRecs[i]->clear();
		_minDownstreamRecs[i]->clear();
		_overlapRecs[i]->clear();

		if (dbFinished(i) || chromChange(i, retList, true)) {
			continue;
		} else {

			// scan the database cache for hits
			scanCache(i, retList);

			// skip if we hit the end of the DB
			// advance the db until we are ahead of the query. update hits and cache as necessary
//			if (_currDbRecs[i] != NULL || nextRecord(false, i)) {
				bool stopScanning = false;
				while (_currDbRecs[i] != NULL &&
						_currQueryRec->sameChrom(_currDbRecs[i]) &&
						!stopScanning) {
					if (considerRecord(_currDbRecs[i], i, stopScanning) == DELETE) {
						_dbFRMs[i]->deleteRecord(_currDbRecs[i]);
						_currDbRecs[i] = NULL;
					} else {
						_caches[i].push_back(_currDbRecs[i]);
						_currDbRecs[i] = NULL;
					}
					nextRecord(false, i);
				}
//			}
		}
		finalizeSelections(i, retList);
	}
	checkMultiDbs(retList);
}

void CloseSweep::scanCache(int dbIdx, RecordKeyVector &retList) {
	recListIterType cacheIter = _caches[dbIdx].begin();
    while (cacheIter != _caches[dbIdx].end())
    {
    	const Record *cacheRec = cacheIter->value();
    	bool stopScanning = false;
    	if (considerRecord(cacheRec, dbIdx, stopScanning) == DELETE) {
            cacheIter = _caches[dbIdx].deleteCurrent();
    		_dbFRMs[dbIdx]->deleteRecord(cacheRec);
    	} else {
            cacheIter = _caches[dbIdx].next();
    	}
    	if (stopScanning) break;
    }
}


CloseSweep::rateOvlpType CloseSweep::considerRecord(const Record *cacheRec, int dbIdx, bool &stopScanning) {

	if (_context->diffNames() && cacheRec->getName() == _currQueryRec->getName()) {

		// We can ignore this, but we need to know whether to stop scanning.
		// do so IF:
		// 1 ) We are not ignoring downstream hits, AND
		// 2 ) The hit is after the query record, AND
		// 3 ) Some downstream hits have been found.
		if (!_context->ignoreDownstream() && cacheRec->after(_currQueryRec) && !_minDownstreamRecs[dbIdx]->empty()) {
			stopScanning = true;
		}

		// Secondly, we also want to know whether to delete this hit from the cache.
		//
		// TBD: Not sure how to determine this accurately. Leave it for now and hope the
		// performance doesn't suffer too badly.


		return IGNORE;
	}

	// If strand is specified, and either record has an unknown strand, ignore
	if ((_context->getSameStrand() || _context->getDiffStrand()) && ((_currQueryRec->getStrandVal() == Record::UNKNOWN) || cacheRec->getStrandVal() == Record::UNKNOWN)) {
		return IGNORE;
	}
	// If want same strand, and aren't sure they're the same, ignore
	if (_context->getSameStrand() &&  (_currQueryRec->getStrandVal() != cacheRec->getStrandVal())) {
		return IGNORE;
	}
	// If we want diff strand, and aren't sure they're different, ignore.
	if (_context->getDiffStrand() && (_currQueryRec->getStrandVal() == cacheRec->getStrandVal())) {
		return IGNORE;
	}

	// Now determine whether the hit and query intersect, and if so, what to do about it.
	int currDist = 0;

	if (intersects(_currQueryRec, cacheRec)) {
		// HIT INTERSECTS QUERY
		if (!_context->ignoreOverlaps()) {
			_overlapRecs[dbIdx]->push_back(cacheRec);
			setLeftClosestEndPos(dbIdx, cacheRec);
		}
		return IGNORE;
	} else if (cacheRec->after(_currQueryRec)) {
		// HIT IS TO THE RIGHT OF THE QUERY.

		//establish distance. If it's greater than the max downstream distance,
		//we can stop scanning.
		 currDist = (cacheRec->getStartPos() - _currQueryRec->getEndPos()) + 1;
		 if (_context->signDistance()) {
			 if ((_context->getStrandedDistMode() == ContextClosest::A_DIST && _currQueryRec->getStrandVal() == Record::REVERSE) ||
				 (_context->getStrandedDistMode() == ContextClosest::B_DIST && cacheRec->getStrandVal() == Record::FORWARD))
			 {
				 // hit is "upstream" of A
				 if (_context->ignoreUpstream()) {
					 return IGNORE;
				 }
				 else {
					 if (currDist<= abs(_minUpstreamDist[dbIdx])) {
						 if (currDist< abs(_minUpstreamDist[dbIdx])) {
							 _minUpstreamDist[dbIdx] = currDist * -1;
							 _minUpstreamRecs[dbIdx]->clear();
						 }
						 _minUpstreamRecs[dbIdx]->push_back(cacheRec);
						 return IGNORE;
					 } else if (currDist == abs(_minUpstreamDist[dbIdx])) {
						 _minUpstreamRecs[dbIdx]->push_back(cacheRec);
						 return IGNORE;
					 } else {
						 stopScanning = true;
						 return IGNORE;
					 }
				 }
			 }
		 }
		 // HIT IS DOWNSTREAM.
		 // MUST FIRST DETERMINE WHETHER TO STOP SCANNING.
		 if (currDist> abs(_minDownstreamDist[dbIdx])) {
			 stopScanning = true;
			 return IGNORE;
		 }
		 if (_context->ignoreDownstream()) {
			 return IGNORE;
		 }
		 //Still here? Valid hit.
		 if (currDist <= abs(_minDownstreamDist[dbIdx])) {
			 if (currDist< abs(_minDownstreamDist[dbIdx])) {
				 _minDownstreamDist[dbIdx] = currDist;
				 _minDownstreamRecs[dbIdx]->clear();
			 }
			 _minDownstreamRecs[dbIdx]->push_back(cacheRec);
			 return IGNORE;
		 }
	 } else if (_currQueryRec->after(cacheRec)){
		 // HIT IS TO THE LEFT OF THE QUERY.

		// First see if we can purge this record from the cache. If it's further left than the last record that was left, delete it.
		if (beforeLeftClosestEndPos(dbIdx, cacheRec)) return DELETE;

		 currDist = (_currQueryRec->getStartPos() - cacheRec->getEndPos()) + 1;
		 if (_context->signDistance()) {
			 if ((_context->getStrandedDistMode() == ContextClosest::A_DIST && _currQueryRec->getStrandVal() == Record::REVERSE) ||
				 (_context->getStrandedDistMode() == ContextClosest::B_DIST && cacheRec->getStrandVal() == Record::FORWARD))
			 {
				 // HIT IS DOWNSTREAM.
				 // MUST FIRST DETERMINE WHETHER TO STOP SCANNING.
				 if (currDist > abs(_minDownstreamDist[dbIdx])) {
					 return DELETE;
				 }
				 if (_context->ignoreDownstream()) {
					 return IGNORE;
				 }
				 //Still here? Valid hit.
				 if (currDist <= abs(_minDownstreamDist[dbIdx])) {
					 if (currDist < abs(_minDownstreamDist[dbIdx])) {
						 _minDownstreamDist[dbIdx] = currDist;
						 _minDownstreamRecs[dbIdx]->clear();
					 }
					 _minDownstreamRecs[dbIdx]->push_back(cacheRec);
					 setLeftClosestEndPos(dbIdx, cacheRec);
					 return IGNORE;
				 }
			 }
		 }
		 // hit is "UPSTREAM" of A
		 if (_context->ignoreUpstream()) {
			 return IGNORE;
		 }
		 if (currDist <= abs(_minUpstreamDist[dbIdx])) {
			 if (currDist < abs(_minUpstreamDist[dbIdx])) {
				 _minUpstreamDist[dbIdx] = currDist * -1;
				 _minUpstreamRecs[dbIdx]->clear();
			 }
			 _minUpstreamRecs[dbIdx]->push_back(cacheRec);
			setLeftClosestEndPos(dbIdx, cacheRec);

			 return IGNORE;
		 } else if (currDist == abs(_minUpstreamDist[dbIdx])) {
			 _minUpstreamRecs[dbIdx]->push_back(cacheRec);
			setLeftClosestEndPos(dbIdx, cacheRec);
			 return IGNORE;
		 } else {
			 return DELETE;
		 }
	 }
	return IGNORE;
}


void CloseSweep::finalizeSelections(int dbIdx, RecordKeyVector &retList) {

	//check all actual overlaps, as well as upstream and downstream hits.
	// if all of these are empty, return.

	const vector<const Record *>  & overlapRecs = (*(_overlapRecs[dbIdx]));
	const vector<const Record *>  & upRecs = (*(_minUpstreamRecs[dbIdx]));
	const vector<const Record *>  & downRecs = (*(_minDownstreamRecs[dbIdx]));

	if (overlapRecs.empty() && upRecs.empty() && downRecs.empty()) {
		return;
	}


	// If there are actual overlaps, only report those, then stop.
	ContextClosest::tieModeType tieMode = _context->getTieMode();
	if (!overlapRecs.empty()) {
		if (tieMode == ContextClosest::FIRST_TIE) {
			retList.push_back(overlapRecs[0]);
			_finalDistances.push_back(0);
		} else if (tieMode == ContextClosest::LAST_TIE) {
			retList.push_back(overlapRecs[overlapRecs.size()-1]);
			_finalDistances.push_back(0);
		} else {

			for (int i=0; i < (int)overlapRecs.size(); i++) {
				retList.push_back(overlapRecs[i]);
				_finalDistances.push_back(0);
			}
		}
		return;
	}
	int upStreamDist = _minUpstreamDist[dbIdx];
	int downStreamDist = _minDownstreamDist[dbIdx];

	if (abs(upStreamDist) < abs(downStreamDist)) {
		if (tieMode == ContextClosest::FIRST_TIE) {
			retList.push_back(upRecs[0]);
			_finalDistances.push_back(upStreamDist);
		} else if (tieMode == ContextClosest::LAST_TIE) {
			retList.push_back(upRecs[upRecs.size()-1]);
			_finalDistances.push_back(upStreamDist);
		} else {

			for (int i=0; i < (int)upRecs.size(); i++) {
				retList.push_back(upRecs[i]);
				_finalDistances.push_back(upStreamDist);
			}
		}
		return;
	}

	if (abs(downStreamDist) < abs(upStreamDist)) {
		if (tieMode == ContextClosest::FIRST_TIE) {
			retList.push_back(downRecs[0]);
			_finalDistances.push_back(downStreamDist);
		} else if (tieMode == ContextClosest::LAST_TIE) {
			retList.push_back(downRecs[downRecs.size()-1]);
			_finalDistances.push_back(downStreamDist);
		} else {

			for (int i=0; i < (int)downRecs.size(); i++) {
				retList.push_back(downRecs[i]);
				_finalDistances.push_back(downStreamDist);
			}
		}
		return;
	}


<<<<<<< HEAD
	if (abs(upStreamDist) == abs(downStreamDist)) {
=======
	if (abs(downStreamDist) == abs(upStreamDist)) {
>>>>>>> b3bcab11
		if (tieMode == ContextClosest::FIRST_TIE) {
			retList.push_back(upRecs[0]);
			_finalDistances.push_back(upStreamDist);
		} else if (tieMode == ContextClosest::LAST_TIE) {
			retList.push_back(downRecs[downRecs.size()-1]);
			_finalDistances.push_back(downStreamDist);
		} else {

			for (int i=0; i < (int)upRecs.size(); i++) {
				retList.push_back(upRecs[i]);
				_finalDistances.push_back(upStreamDist);
			}
			for (int i=0; i < (int)downRecs.size(); i++) {
				retList.push_back(downRecs[i]);
				_finalDistances.push_back(downStreamDist);
			}
		}
		return;
	}

}

void CloseSweep::checkMultiDbs(RecordKeyVector &retList) {
	ContextClosest::tieModeType tieMode = _context->getTieMode();

	if (_context->getMultiDbMode() == ContextClosest::ALL_DBS && _numDBs > 1) {
		_copyDists.clear();
		_copyRetList.clearAll();
		_copyRetList.setKey(retList.getKey());
		//loop through retList, find min dist
		int minDist = INT_MAX;
		int i = 0;
		for (; i < (int)_finalDistances.size(); i++) {
			if (abs(_finalDistances[i]) < minDist) {
				minDist = abs(_finalDistances[i]);
			}
		}
		i=0;
		for (RecordKeyVector::const_iterator_type iter = retList.begin(); iter != retList.end(); iter++) {
			int dist = _finalDistances[i];
			if (abs(dist) == minDist) {
				_copyDists.push_back(dist);
				_copyRetList.push_back(*iter);
			}
			i++;
		}

		retList.clearVector();
		_finalDistances.clear();

		if (_copyRetList.empty()) return;

		if (tieMode == ContextClosest::FIRST_TIE) {
			retList.push_back(*(_copyRetList.begin()));
			_finalDistances.push_back(_copyDists[0]);
		} else if (tieMode == ContextClosest::LAST_TIE) {
			retList.push_back(*(_copyRetList.begin() + _copyRetList.size() -1));
			_finalDistances.push_back(_copyDists[_copyDists.size()-1]);
		} else {

			retList = _copyRetList;
			_finalDistances = _copyDists;
		}
	}
}

bool CloseSweep::chromChange(int dbIdx, RecordKeyVector &retList, bool wantScan)
{
	const Record *dbRec = _currDbRecs[dbIdx];

	bool haveQuery = _currQueryRec != NULL;
	bool haveDB = dbRec != NULL;
	\
	if (haveQuery && _currQueryChromName != _prevQueryChromName) {
		_context->testNameConventions(_currQueryRec);
		testChromOrder(_currQueryRec);
	}

	if (haveDB) {
		_context->testNameConventions(dbRec);
		testChromOrder(dbRec);
	}

    // the files are on the same chrom
	if (haveQuery && (!haveDB || _currQueryRec->sameChrom(dbRec))) {

		//if this is the first time the query's chrom is ahead of the chrom that was in this cache,
		//then we have to clear the cache.
		if (!_caches[dbIdx].empty() && queryChromAfterDbRec(_caches[dbIdx].begin()->value())) {
			clearCache(dbIdx);
			clearClosestEndPos(dbIdx);
		}
		return false;
	}

	if (!haveQuery || !haveDB) return false;

	if (!_caches[dbIdx].empty() && (_caches[dbIdx].begin()->value()->sameChrom(_currQueryRec))) {
		//the newest DB record's chrom is ahead of the query, but the cache still
		//has old records on that query's chrom
		scanCache(dbIdx, retList);
		finalizeSelections(dbIdx, retList);
		return true;
	}


	// the query is ahead of the database. fast-forward the database to catch-up.
	if (queryChromAfterDbRec(dbRec)) {
		QuickString oldDbChrom(dbRec->getChrName());

		while (dbRec != NULL &&
				queryChromAfterDbRec(dbRec)) {
			_dbFRMs[dbIdx]->deleteRecord(dbRec);
			if (!nextRecord(false, dbIdx)) break;
			dbRec =  _currDbRecs[dbIdx];
			const QuickString &newDbChrom = dbRec->getChrName();
			if (newDbChrom != oldDbChrom) {
				testChromOrder(dbRec);
				oldDbChrom = newDbChrom;
			}
		}
		clearCache(dbIdx);
		clearClosestEndPos(dbIdx);
        return false;
    }
    // the database is ahead of the query.
    else {
        // 1. scan the cache for remaining hits on the query's current chrom.
		if (wantScan) scanCache(dbIdx, retList);

        return true;
    }

	//control can't reach here, but compiler still wants a return statement.
	return true;
}


void CloseSweep::setLeftClosestEndPos(int dbIdx, const Record *rec)
{
	int recEndPos = rec->getEndPos();
	if (!_context->getSameStrand() && !_context->getDiffStrand()) {
		_maxPrevLeftClosestEndPos[dbIdx] = recEndPos;
	} else {
		if (_context->getSameStrand()) {
			if (rec->getStrandVal() == Record::FORWARD) {
				_maxPrevLeftClosestEndPos[dbIdx] = recEndPos;
			} else {
				_maxPrevLeftClosestEndPosReverse[dbIdx] = recEndPos;
			}
		} else {
			//want diff strand
			if (rec->getStrandVal() == Record::FORWARD) {
				_maxPrevLeftClosestEndPosReverse[dbIdx] = recEndPos;
			} else {
				_maxPrevLeftClosestEndPos[dbIdx] = recEndPos;
			}
		}
	}
}

bool CloseSweep::beforeLeftClosestEndPos(int dbIdx, const Record *rec)
{
	int recEndPos = rec->getEndPos();
	int prevPos = _maxPrevLeftClosestEndPos[dbIdx];
	int prevPosReverse = _maxPrevLeftClosestEndPosReverse[dbIdx];

	if (!_context->getSameStrand() && !_context->getDiffStrand()) {
		return recEndPos < prevPos;
	} else {
		if (_context->getSameStrand()) {
			if (rec->getStrandVal() == Record::FORWARD) {
				return recEndPos < prevPos;
			} else {
				return recEndPos < prevPosReverse;
			}
		} else {
			//want diff strand
			if (rec->getStrandVal() == Record::FORWARD) {
				return recEndPos < prevPosReverse;
			} else {
				return recEndPos < prevPos;
			}
		}
	}
}

void CloseSweep::clearClosestEndPos(int dbIdx)
{
	_maxPrevLeftClosestEndPos[dbIdx] = 0;
	_maxPrevLeftClosestEndPosReverse[dbIdx] = 0;
}

<|MERGE_RESOLUTION|>--- conflicted
+++ resolved
@@ -1,531 +1,527 @@
-/*
- * CloseSweep.cpp
- *
- *  Created on: Sep 25, 2014
- *      Author: nek3d
- */
-
-#include "CloseSweep.h"
-#include "ContextClosest.h"
-
-CloseSweep::CloseSweep(ContextClosest *context)
-:	NewChromSweep(context),
- 	_context(context)
- 	{
-
-	_minUpstreamRecs.resize(_numDBs, NULL);
-	_minDownstreamRecs.resize(_numDBs, NULL);
-	_overlapRecs.resize(_numDBs, NULL);
-	_minUpstreamDist.resize(_numDBs, INT_MAX);
-	_minDownstreamDist.resize(_numDBs,INT_MAX);
-	_maxPrevLeftClosestEndPos.resize(_numDBs, 0);
-	_maxPrevLeftClosestEndPosReverse.resize(_numDBs, 0);
-
-	for (int i=0; i < _numDBs; i++) {
-		_minUpstreamRecs[i] = new distRecVecType();
-		_minDownstreamRecs[i] = new distRecVecType();
-		_overlapRecs[i] = new vector<const Record *>();
-	}
-
-}
-
-CloseSweep::~CloseSweep(void) {
-	for (int i=0; i < _numDBs; i++) {
-		delete _minUpstreamRecs[i];
-		delete _minDownstreamRecs[i];
-		delete _overlapRecs[i];
-	}
-}
-
-bool CloseSweep::init() {
-
-    bool retVal =  NewChromSweep::init();
-    _runToQueryEnd = true;
-    return retVal;
- }
-
-void CloseSweep::masterScan(RecordKeyVector &retList) {
-	if (_currQueryChromName != _prevQueryChromName) testChromOrder(_currQueryRec);
-	if (_context->reportDistance()) {
-		_finalDistances.clear();
-	}
-
-	//initialize distances
-	for (int i=0; i < _numDBs; i++) {
-		_minUpstreamDist[i] = INT_MAX;
-		_minDownstreamDist[i] = INT_MAX;
-	}
-
-	for (int i=0; i < _numDBs; i++) {
-
-		//first clear out everything from the previous scan
-		_minUpstreamRecs[i]->clear();
-		_minDownstreamRecs[i]->clear();
-		_overlapRecs[i]->clear();
-
-		if (dbFinished(i) || chromChange(i, retList, true)) {
-			continue;
-		} else {
-
-			// scan the database cache for hits
-			scanCache(i, retList);
-
-			// skip if we hit the end of the DB
-			// advance the db until we are ahead of the query. update hits and cache as necessary
-//			if (_currDbRecs[i] != NULL || nextRecord(false, i)) {
-				bool stopScanning = false;
-				while (_currDbRecs[i] != NULL &&
-						_currQueryRec->sameChrom(_currDbRecs[i]) &&
-						!stopScanning) {
-					if (considerRecord(_currDbRecs[i], i, stopScanning) == DELETE) {
-						_dbFRMs[i]->deleteRecord(_currDbRecs[i]);
-						_currDbRecs[i] = NULL;
-					} else {
-						_caches[i].push_back(_currDbRecs[i]);
-						_currDbRecs[i] = NULL;
-					}
-					nextRecord(false, i);
-				}
-//			}
-		}
-		finalizeSelections(i, retList);
-	}
-	checkMultiDbs(retList);
-}
-
-void CloseSweep::scanCache(int dbIdx, RecordKeyVector &retList) {
-	recListIterType cacheIter = _caches[dbIdx].begin();
-    while (cacheIter != _caches[dbIdx].end())
-    {
-    	const Record *cacheRec = cacheIter->value();
-    	bool stopScanning = false;
-    	if (considerRecord(cacheRec, dbIdx, stopScanning) == DELETE) {
-            cacheIter = _caches[dbIdx].deleteCurrent();
-    		_dbFRMs[dbIdx]->deleteRecord(cacheRec);
-    	} else {
-            cacheIter = _caches[dbIdx].next();
-    	}
-    	if (stopScanning) break;
-    }
-}
-
-
-CloseSweep::rateOvlpType CloseSweep::considerRecord(const Record *cacheRec, int dbIdx, bool &stopScanning) {
-
-	if (_context->diffNames() && cacheRec->getName() == _currQueryRec->getName()) {
-
-		// We can ignore this, but we need to know whether to stop scanning.
-		// do so IF:
-		// 1 ) We are not ignoring downstream hits, AND
-		// 2 ) The hit is after the query record, AND
-		// 3 ) Some downstream hits have been found.
-		if (!_context->ignoreDownstream() && cacheRec->after(_currQueryRec) && !_minDownstreamRecs[dbIdx]->empty()) {
-			stopScanning = true;
-		}
-
-		// Secondly, we also want to know whether to delete this hit from the cache.
-		//
-		// TBD: Not sure how to determine this accurately. Leave it for now and hope the
-		// performance doesn't suffer too badly.
-
-
-		return IGNORE;
-	}
-
-	// If strand is specified, and either record has an unknown strand, ignore
-	if ((_context->getSameStrand() || _context->getDiffStrand()) && ((_currQueryRec->getStrandVal() == Record::UNKNOWN) || cacheRec->getStrandVal() == Record::UNKNOWN)) {
-		return IGNORE;
-	}
-	// If want same strand, and aren't sure they're the same, ignore
-	if (_context->getSameStrand() &&  (_currQueryRec->getStrandVal() != cacheRec->getStrandVal())) {
-		return IGNORE;
-	}
-	// If we want diff strand, and aren't sure they're different, ignore.
-	if (_context->getDiffStrand() && (_currQueryRec->getStrandVal() == cacheRec->getStrandVal())) {
-		return IGNORE;
-	}
-
-	// Now determine whether the hit and query intersect, and if so, what to do about it.
-	int currDist = 0;
-
-	if (intersects(_currQueryRec, cacheRec)) {
-		// HIT INTERSECTS QUERY
-		if (!_context->ignoreOverlaps()) {
-			_overlapRecs[dbIdx]->push_back(cacheRec);
-			setLeftClosestEndPos(dbIdx, cacheRec);
-		}
-		return IGNORE;
-	} else if (cacheRec->after(_currQueryRec)) {
-		// HIT IS TO THE RIGHT OF THE QUERY.
-
-		//establish distance. If it's greater than the max downstream distance,
-		//we can stop scanning.
-		 currDist = (cacheRec->getStartPos() - _currQueryRec->getEndPos()) + 1;
-		 if (_context->signDistance()) {
-			 if ((_context->getStrandedDistMode() == ContextClosest::A_DIST && _currQueryRec->getStrandVal() == Record::REVERSE) ||
-				 (_context->getStrandedDistMode() == ContextClosest::B_DIST && cacheRec->getStrandVal() == Record::FORWARD))
-			 {
-				 // hit is "upstream" of A
-				 if (_context->ignoreUpstream()) {
-					 return IGNORE;
-				 }
-				 else {
-					 if (currDist<= abs(_minUpstreamDist[dbIdx])) {
-						 if (currDist< abs(_minUpstreamDist[dbIdx])) {
-							 _minUpstreamDist[dbIdx] = currDist * -1;
-							 _minUpstreamRecs[dbIdx]->clear();
-						 }
-						 _minUpstreamRecs[dbIdx]->push_back(cacheRec);
-						 return IGNORE;
-					 } else if (currDist == abs(_minUpstreamDist[dbIdx])) {
-						 _minUpstreamRecs[dbIdx]->push_back(cacheRec);
-						 return IGNORE;
-					 } else {
-						 stopScanning = true;
-						 return IGNORE;
-					 }
-				 }
-			 }
-		 }
-		 // HIT IS DOWNSTREAM.
-		 // MUST FIRST DETERMINE WHETHER TO STOP SCANNING.
-		 if (currDist> abs(_minDownstreamDist[dbIdx])) {
-			 stopScanning = true;
-			 return IGNORE;
-		 }
-		 if (_context->ignoreDownstream()) {
-			 return IGNORE;
-		 }
-		 //Still here? Valid hit.
-		 if (currDist <= abs(_minDownstreamDist[dbIdx])) {
-			 if (currDist< abs(_minDownstreamDist[dbIdx])) {
-				 _minDownstreamDist[dbIdx] = currDist;
-				 _minDownstreamRecs[dbIdx]->clear();
-			 }
-			 _minDownstreamRecs[dbIdx]->push_back(cacheRec);
-			 return IGNORE;
-		 }
-	 } else if (_currQueryRec->after(cacheRec)){
-		 // HIT IS TO THE LEFT OF THE QUERY.
-
-		// First see if we can purge this record from the cache. If it's further left than the last record that was left, delete it.
-		if (beforeLeftClosestEndPos(dbIdx, cacheRec)) return DELETE;
-
-		 currDist = (_currQueryRec->getStartPos() - cacheRec->getEndPos()) + 1;
-		 if (_context->signDistance()) {
-			 if ((_context->getStrandedDistMode() == ContextClosest::A_DIST && _currQueryRec->getStrandVal() == Record::REVERSE) ||
-				 (_context->getStrandedDistMode() == ContextClosest::B_DIST && cacheRec->getStrandVal() == Record::FORWARD))
-			 {
-				 // HIT IS DOWNSTREAM.
-				 // MUST FIRST DETERMINE WHETHER TO STOP SCANNING.
-				 if (currDist > abs(_minDownstreamDist[dbIdx])) {
-					 return DELETE;
-				 }
-				 if (_context->ignoreDownstream()) {
-					 return IGNORE;
-				 }
-				 //Still here? Valid hit.
-				 if (currDist <= abs(_minDownstreamDist[dbIdx])) {
-					 if (currDist < abs(_minDownstreamDist[dbIdx])) {
-						 _minDownstreamDist[dbIdx] = currDist;
-						 _minDownstreamRecs[dbIdx]->clear();
-					 }
-					 _minDownstreamRecs[dbIdx]->push_back(cacheRec);
-					 setLeftClosestEndPos(dbIdx, cacheRec);
-					 return IGNORE;
-				 }
-			 }
-		 }
-		 // hit is "UPSTREAM" of A
-		 if (_context->ignoreUpstream()) {
-			 return IGNORE;
-		 }
-		 if (currDist <= abs(_minUpstreamDist[dbIdx])) {
-			 if (currDist < abs(_minUpstreamDist[dbIdx])) {
-				 _minUpstreamDist[dbIdx] = currDist * -1;
-				 _minUpstreamRecs[dbIdx]->clear();
-			 }
-			 _minUpstreamRecs[dbIdx]->push_back(cacheRec);
-			setLeftClosestEndPos(dbIdx, cacheRec);
-
-			 return IGNORE;
-		 } else if (currDist == abs(_minUpstreamDist[dbIdx])) {
-			 _minUpstreamRecs[dbIdx]->push_back(cacheRec);
-			setLeftClosestEndPos(dbIdx, cacheRec);
-			 return IGNORE;
-		 } else {
-			 return DELETE;
-		 }
-	 }
-	return IGNORE;
-}
-
-
-void CloseSweep::finalizeSelections(int dbIdx, RecordKeyVector &retList) {
-
-	//check all actual overlaps, as well as upstream and downstream hits.
-	// if all of these are empty, return.
-
-	const vector<const Record *>  & overlapRecs = (*(_overlapRecs[dbIdx]));
-	const vector<const Record *>  & upRecs = (*(_minUpstreamRecs[dbIdx]));
-	const vector<const Record *>  & downRecs = (*(_minDownstreamRecs[dbIdx]));
-
-	if (overlapRecs.empty() && upRecs.empty() && downRecs.empty()) {
-		return;
-	}
-
-
-	// If there are actual overlaps, only report those, then stop.
-	ContextClosest::tieModeType tieMode = _context->getTieMode();
-	if (!overlapRecs.empty()) {
-		if (tieMode == ContextClosest::FIRST_TIE) {
-			retList.push_back(overlapRecs[0]);
-			_finalDistances.push_back(0);
-		} else if (tieMode == ContextClosest::LAST_TIE) {
-			retList.push_back(overlapRecs[overlapRecs.size()-1]);
-			_finalDistances.push_back(0);
-		} else {
-
-			for (int i=0; i < (int)overlapRecs.size(); i++) {
-				retList.push_back(overlapRecs[i]);
-				_finalDistances.push_back(0);
-			}
-		}
-		return;
-	}
-	int upStreamDist = _minUpstreamDist[dbIdx];
-	int downStreamDist = _minDownstreamDist[dbIdx];
-
-	if (abs(upStreamDist) < abs(downStreamDist)) {
-		if (tieMode == ContextClosest::FIRST_TIE) {
-			retList.push_back(upRecs[0]);
-			_finalDistances.push_back(upStreamDist);
-		} else if (tieMode == ContextClosest::LAST_TIE) {
-			retList.push_back(upRecs[upRecs.size()-1]);
-			_finalDistances.push_back(upStreamDist);
-		} else {
-
-			for (int i=0; i < (int)upRecs.size(); i++) {
-				retList.push_back(upRecs[i]);
-				_finalDistances.push_back(upStreamDist);
-			}
-		}
-		return;
-	}
-
-	if (abs(downStreamDist) < abs(upStreamDist)) {
-		if (tieMode == ContextClosest::FIRST_TIE) {
-			retList.push_back(downRecs[0]);
-			_finalDistances.push_back(downStreamDist);
-		} else if (tieMode == ContextClosest::LAST_TIE) {
-			retList.push_back(downRecs[downRecs.size()-1]);
-			_finalDistances.push_back(downStreamDist);
-		} else {
-
-			for (int i=0; i < (int)downRecs.size(); i++) {
-				retList.push_back(downRecs[i]);
-				_finalDistances.push_back(downStreamDist);
-			}
-		}
-		return;
-	}
-
-
-<<<<<<< HEAD
-	if (abs(upStreamDist) == abs(downStreamDist)) {
-=======
-	if (abs(downStreamDist) == abs(upStreamDist)) {
->>>>>>> b3bcab11
-		if (tieMode == ContextClosest::FIRST_TIE) {
-			retList.push_back(upRecs[0]);
-			_finalDistances.push_back(upStreamDist);
-		} else if (tieMode == ContextClosest::LAST_TIE) {
-			retList.push_back(downRecs[downRecs.size()-1]);
-			_finalDistances.push_back(downStreamDist);
-		} else {
-
-			for (int i=0; i < (int)upRecs.size(); i++) {
-				retList.push_back(upRecs[i]);
-				_finalDistances.push_back(upStreamDist);
-			}
-			for (int i=0; i < (int)downRecs.size(); i++) {
-				retList.push_back(downRecs[i]);
-				_finalDistances.push_back(downStreamDist);
-			}
-		}
-		return;
-	}
-
-}
-
-void CloseSweep::checkMultiDbs(RecordKeyVector &retList) {
-	ContextClosest::tieModeType tieMode = _context->getTieMode();
-
-	if (_context->getMultiDbMode() == ContextClosest::ALL_DBS && _numDBs > 1) {
-		_copyDists.clear();
-		_copyRetList.clearAll();
-		_copyRetList.setKey(retList.getKey());
-		//loop through retList, find min dist
-		int minDist = INT_MAX;
-		int i = 0;
-		for (; i < (int)_finalDistances.size(); i++) {
-			if (abs(_finalDistances[i]) < minDist) {
-				minDist = abs(_finalDistances[i]);
-			}
-		}
-		i=0;
-		for (RecordKeyVector::const_iterator_type iter = retList.begin(); iter != retList.end(); iter++) {
-			int dist = _finalDistances[i];
-			if (abs(dist) == minDist) {
-				_copyDists.push_back(dist);
-				_copyRetList.push_back(*iter);
-			}
-			i++;
-		}
-
-		retList.clearVector();
-		_finalDistances.clear();
-
-		if (_copyRetList.empty()) return;
-
-		if (tieMode == ContextClosest::FIRST_TIE) {
-			retList.push_back(*(_copyRetList.begin()));
-			_finalDistances.push_back(_copyDists[0]);
-		} else if (tieMode == ContextClosest::LAST_TIE) {
-			retList.push_back(*(_copyRetList.begin() + _copyRetList.size() -1));
-			_finalDistances.push_back(_copyDists[_copyDists.size()-1]);
-		} else {
-
-			retList = _copyRetList;
-			_finalDistances = _copyDists;
-		}
-	}
-}
-
-bool CloseSweep::chromChange(int dbIdx, RecordKeyVector &retList, bool wantScan)
-{
-	const Record *dbRec = _currDbRecs[dbIdx];
-
-	bool haveQuery = _currQueryRec != NULL;
-	bool haveDB = dbRec != NULL;
-	\
-	if (haveQuery && _currQueryChromName != _prevQueryChromName) {
-		_context->testNameConventions(_currQueryRec);
-		testChromOrder(_currQueryRec);
-	}
-
-	if (haveDB) {
-		_context->testNameConventions(dbRec);
-		testChromOrder(dbRec);
-	}
-
-    // the files are on the same chrom
-	if (haveQuery && (!haveDB || _currQueryRec->sameChrom(dbRec))) {
-
-		//if this is the first time the query's chrom is ahead of the chrom that was in this cache,
-		//then we have to clear the cache.
-		if (!_caches[dbIdx].empty() && queryChromAfterDbRec(_caches[dbIdx].begin()->value())) {
-			clearCache(dbIdx);
-			clearClosestEndPos(dbIdx);
-		}
-		return false;
-	}
-
-	if (!haveQuery || !haveDB) return false;
-
-	if (!_caches[dbIdx].empty() && (_caches[dbIdx].begin()->value()->sameChrom(_currQueryRec))) {
-		//the newest DB record's chrom is ahead of the query, but the cache still
-		//has old records on that query's chrom
-		scanCache(dbIdx, retList);
-		finalizeSelections(dbIdx, retList);
-		return true;
-	}
-
-
-	// the query is ahead of the database. fast-forward the database to catch-up.
-	if (queryChromAfterDbRec(dbRec)) {
-		QuickString oldDbChrom(dbRec->getChrName());
-
-		while (dbRec != NULL &&
-				queryChromAfterDbRec(dbRec)) {
-			_dbFRMs[dbIdx]->deleteRecord(dbRec);
-			if (!nextRecord(false, dbIdx)) break;
-			dbRec =  _currDbRecs[dbIdx];
-			const QuickString &newDbChrom = dbRec->getChrName();
-			if (newDbChrom != oldDbChrom) {
-				testChromOrder(dbRec);
-				oldDbChrom = newDbChrom;
-			}
-		}
-		clearCache(dbIdx);
-		clearClosestEndPos(dbIdx);
-        return false;
-    }
-    // the database is ahead of the query.
-    else {
-        // 1. scan the cache for remaining hits on the query's current chrom.
-		if (wantScan) scanCache(dbIdx, retList);
-
-        return true;
-    }
-
-	//control can't reach here, but compiler still wants a return statement.
-	return true;
-}
-
-
-void CloseSweep::setLeftClosestEndPos(int dbIdx, const Record *rec)
-{
-	int recEndPos = rec->getEndPos();
-	if (!_context->getSameStrand() && !_context->getDiffStrand()) {
-		_maxPrevLeftClosestEndPos[dbIdx] = recEndPos;
-	} else {
-		if (_context->getSameStrand()) {
-			if (rec->getStrandVal() == Record::FORWARD) {
-				_maxPrevLeftClosestEndPos[dbIdx] = recEndPos;
-			} else {
-				_maxPrevLeftClosestEndPosReverse[dbIdx] = recEndPos;
-			}
-		} else {
-			//want diff strand
-			if (rec->getStrandVal() == Record::FORWARD) {
-				_maxPrevLeftClosestEndPosReverse[dbIdx] = recEndPos;
-			} else {
-				_maxPrevLeftClosestEndPos[dbIdx] = recEndPos;
-			}
-		}
-	}
-}
-
-bool CloseSweep::beforeLeftClosestEndPos(int dbIdx, const Record *rec)
-{
-	int recEndPos = rec->getEndPos();
-	int prevPos = _maxPrevLeftClosestEndPos[dbIdx];
-	int prevPosReverse = _maxPrevLeftClosestEndPosReverse[dbIdx];
-
-	if (!_context->getSameStrand() && !_context->getDiffStrand()) {
-		return recEndPos < prevPos;
-	} else {
-		if (_context->getSameStrand()) {
-			if (rec->getStrandVal() == Record::FORWARD) {
-				return recEndPos < prevPos;
-			} else {
-				return recEndPos < prevPosReverse;
-			}
-		} else {
-			//want diff strand
-			if (rec->getStrandVal() == Record::FORWARD) {
-				return recEndPos < prevPosReverse;
-			} else {
-				return recEndPos < prevPos;
-			}
-		}
-	}
-}
-
-void CloseSweep::clearClosestEndPos(int dbIdx)
-{
-	_maxPrevLeftClosestEndPos[dbIdx] = 0;
-	_maxPrevLeftClosestEndPosReverse[dbIdx] = 0;
-}
-
+/*
+ * CloseSweep.cpp
+ *
+ *  Created on: Sep 25, 2014
+ *      Author: nek3d
+ */
+
+#include "CloseSweep.h"
+#include "ContextClosest.h"
+
+CloseSweep::CloseSweep(ContextClosest *context)
+:	NewChromSweep(context),
+ 	_context(context)
+ 	{
+
+	_minUpstreamRecs.resize(_numDBs, NULL);
+	_minDownstreamRecs.resize(_numDBs, NULL);
+	_overlapRecs.resize(_numDBs, NULL);
+	_minUpstreamDist.resize(_numDBs, INT_MAX);
+	_minDownstreamDist.resize(_numDBs,INT_MAX);
+	_maxPrevLeftClosestEndPos.resize(_numDBs, 0);
+	_maxPrevLeftClosestEndPosReverse.resize(_numDBs, 0);
+
+	for (int i=0; i < _numDBs; i++) {
+		_minUpstreamRecs[i] = new distRecVecType();
+		_minDownstreamRecs[i] = new distRecVecType();
+		_overlapRecs[i] = new vector<const Record *>();
+	}
+
+}
+
+CloseSweep::~CloseSweep(void) {
+	for (int i=0; i < _numDBs; i++) {
+		delete _minUpstreamRecs[i];
+		delete _minDownstreamRecs[i];
+		delete _overlapRecs[i];
+	}
+}
+
+bool CloseSweep::init() {
+
+    bool retVal =  NewChromSweep::init();
+    _runToQueryEnd = true;
+    return retVal;
+ }
+
+void CloseSweep::masterScan(RecordKeyVector &retList) {
+	if (_currQueryChromName != _prevQueryChromName) testChromOrder(_currQueryRec);
+	if (_context->reportDistance()) {
+		_finalDistances.clear();
+	}
+
+	//initialize distances
+	for (int i=0; i < _numDBs; i++) {
+		_minUpstreamDist[i] = INT_MAX;
+		_minDownstreamDist[i] = INT_MAX;
+	}
+
+	for (int i=0; i < _numDBs; i++) {
+
+		//first clear out everything from the previous scan
+		_minUpstreamRecs[i]->clear();
+		_minDownstreamRecs[i]->clear();
+		_overlapRecs[i]->clear();
+
+		if (dbFinished(i) || chromChange(i, retList, true)) {
+			continue;
+		} else {
+
+			// scan the database cache for hits
+			scanCache(i, retList);
+
+			// skip if we hit the end of the DB
+			// advance the db until we are ahead of the query. update hits and cache as necessary
+//			if (_currDbRecs[i] != NULL || nextRecord(false, i)) {
+				bool stopScanning = false;
+				while (_currDbRecs[i] != NULL &&
+						_currQueryRec->sameChrom(_currDbRecs[i]) &&
+						!stopScanning) {
+					if (considerRecord(_currDbRecs[i], i, stopScanning) == DELETE) {
+						_dbFRMs[i]->deleteRecord(_currDbRecs[i]);
+						_currDbRecs[i] = NULL;
+					} else {
+						_caches[i].push_back(_currDbRecs[i]);
+						_currDbRecs[i] = NULL;
+					}
+					nextRecord(false, i);
+				}
+//			}
+		}
+		finalizeSelections(i, retList);
+	}
+	checkMultiDbs(retList);
+}
+
+void CloseSweep::scanCache(int dbIdx, RecordKeyVector &retList) {
+	recListIterType cacheIter = _caches[dbIdx].begin();
+    while (cacheIter != _caches[dbIdx].end())
+    {
+    	const Record *cacheRec = cacheIter->value();
+    	bool stopScanning = false;
+    	if (considerRecord(cacheRec, dbIdx, stopScanning) == DELETE) {
+            cacheIter = _caches[dbIdx].deleteCurrent();
+    		_dbFRMs[dbIdx]->deleteRecord(cacheRec);
+    	} else {
+            cacheIter = _caches[dbIdx].next();
+    	}
+    	if (stopScanning) break;
+    }
+}
+
+
+CloseSweep::rateOvlpType CloseSweep::considerRecord(const Record *cacheRec, int dbIdx, bool &stopScanning) {
+
+	if (_context->diffNames() && cacheRec->getName() == _currQueryRec->getName()) {
+
+		// We can ignore this, but we need to know whether to stop scanning.
+		// do so IF:
+		// 1 ) We are not ignoring downstream hits, AND
+		// 2 ) The hit is after the query record, AND
+		// 3 ) Some downstream hits have been found.
+		if (!_context->ignoreDownstream() && cacheRec->after(_currQueryRec) && !_minDownstreamRecs[dbIdx]->empty()) {
+			stopScanning = true;
+		}
+
+		// Secondly, we also want to know whether to delete this hit from the cache.
+		//
+		// TBD: Not sure how to determine this accurately. Leave it for now and hope the
+		// performance doesn't suffer too badly.
+
+
+		return IGNORE;
+	}
+
+	// If strand is specified, and either record has an unknown strand, ignore
+	if ((_context->getSameStrand() || _context->getDiffStrand()) && ((_currQueryRec->getStrandVal() == Record::UNKNOWN) || cacheRec->getStrandVal() == Record::UNKNOWN)) {
+		return IGNORE;
+	}
+	// If want same strand, and aren't sure they're the same, ignore
+	if (_context->getSameStrand() &&  (_currQueryRec->getStrandVal() != cacheRec->getStrandVal())) {
+		return IGNORE;
+	}
+	// If we want diff strand, and aren't sure they're different, ignore.
+	if (_context->getDiffStrand() && (_currQueryRec->getStrandVal() == cacheRec->getStrandVal())) {
+		return IGNORE;
+	}
+
+	// Now determine whether the hit and query intersect, and if so, what to do about it.
+	int currDist = 0;
+
+	if (intersects(_currQueryRec, cacheRec)) {
+		// HIT INTERSECTS QUERY
+		if (!_context->ignoreOverlaps()) {
+			_overlapRecs[dbIdx]->push_back(cacheRec);
+			setLeftClosestEndPos(dbIdx, cacheRec);
+		}
+		return IGNORE;
+	} else if (cacheRec->after(_currQueryRec)) {
+		// HIT IS TO THE RIGHT OF THE QUERY.
+
+		//establish distance. If it's greater than the max downstream distance,
+		//we can stop scanning.
+		 currDist = (cacheRec->getStartPos() - _currQueryRec->getEndPos()) + 1;
+		 if (_context->signDistance()) {
+			 if ((_context->getStrandedDistMode() == ContextClosest::A_DIST && _currQueryRec->getStrandVal() == Record::REVERSE) ||
+				 (_context->getStrandedDistMode() == ContextClosest::B_DIST && cacheRec->getStrandVal() == Record::FORWARD))
+			 {
+				 // hit is "upstream" of A
+				 if (_context->ignoreUpstream()) {
+					 return IGNORE;
+				 }
+				 else {
+					 if (currDist<= abs(_minUpstreamDist[dbIdx])) {
+						 if (currDist< abs(_minUpstreamDist[dbIdx])) {
+							 _minUpstreamDist[dbIdx] = currDist * -1;
+							 _minUpstreamRecs[dbIdx]->clear();
+						 }
+						 _minUpstreamRecs[dbIdx]->push_back(cacheRec);
+						 return IGNORE;
+					 } else if (currDist == abs(_minUpstreamDist[dbIdx])) {
+						 _minUpstreamRecs[dbIdx]->push_back(cacheRec);
+						 return IGNORE;
+					 } else {
+						 stopScanning = true;
+						 return IGNORE;
+					 }
+				 }
+			 }
+		 }
+		 // HIT IS DOWNSTREAM.
+		 // MUST FIRST DETERMINE WHETHER TO STOP SCANNING.
+		 if (currDist> abs(_minDownstreamDist[dbIdx])) {
+			 stopScanning = true;
+			 return IGNORE;
+		 }
+		 if (_context->ignoreDownstream()) {
+			 return IGNORE;
+		 }
+		 //Still here? Valid hit.
+		 if (currDist <= abs(_minDownstreamDist[dbIdx])) {
+			 if (currDist< abs(_minDownstreamDist[dbIdx])) {
+				 _minDownstreamDist[dbIdx] = currDist;
+				 _minDownstreamRecs[dbIdx]->clear();
+			 }
+			 _minDownstreamRecs[dbIdx]->push_back(cacheRec);
+			 return IGNORE;
+		 }
+	 } else if (_currQueryRec->after(cacheRec)){
+		 // HIT IS TO THE LEFT OF THE QUERY.
+
+		// First see if we can purge this record from the cache. If it's further left than the last record that was left, delete it.
+		if (beforeLeftClosestEndPos(dbIdx, cacheRec)) return DELETE;
+
+		 currDist = (_currQueryRec->getStartPos() - cacheRec->getEndPos()) + 1;
+		 if (_context->signDistance()) {
+			 if ((_context->getStrandedDistMode() == ContextClosest::A_DIST && _currQueryRec->getStrandVal() == Record::REVERSE) ||
+				 (_context->getStrandedDistMode() == ContextClosest::B_DIST && cacheRec->getStrandVal() == Record::FORWARD))
+			 {
+				 // HIT IS DOWNSTREAM.
+				 // MUST FIRST DETERMINE WHETHER TO STOP SCANNING.
+				 if (currDist > abs(_minDownstreamDist[dbIdx])) {
+					 return DELETE;
+				 }
+				 if (_context->ignoreDownstream()) {
+					 return IGNORE;
+				 }
+				 //Still here? Valid hit.
+				 if (currDist <= abs(_minDownstreamDist[dbIdx])) {
+					 if (currDist < abs(_minDownstreamDist[dbIdx])) {
+						 _minDownstreamDist[dbIdx] = currDist;
+						 _minDownstreamRecs[dbIdx]->clear();
+					 }
+					 _minDownstreamRecs[dbIdx]->push_back(cacheRec);
+					 setLeftClosestEndPos(dbIdx, cacheRec);
+					 return IGNORE;
+				 }
+			 }
+		 }
+		 // hit is "UPSTREAM" of A
+		 if (_context->ignoreUpstream()) {
+			 return IGNORE;
+		 }
+		 if (currDist <= abs(_minUpstreamDist[dbIdx])) {
+			 if (currDist < abs(_minUpstreamDist[dbIdx])) {
+				 _minUpstreamDist[dbIdx] = currDist * -1;
+				 _minUpstreamRecs[dbIdx]->clear();
+			 }
+			 _minUpstreamRecs[dbIdx]->push_back(cacheRec);
+			setLeftClosestEndPos(dbIdx, cacheRec);
+
+			 return IGNORE;
+		 } else if (currDist == abs(_minUpstreamDist[dbIdx])) {
+			 _minUpstreamRecs[dbIdx]->push_back(cacheRec);
+			setLeftClosestEndPos(dbIdx, cacheRec);
+			 return IGNORE;
+		 } else {
+			 return DELETE;
+		 }
+	 }
+	return IGNORE;
+}
+
+
+void CloseSweep::finalizeSelections(int dbIdx, RecordKeyVector &retList) {
+
+	//check all actual overlaps, as well as upstream and downstream hits.
+	// if all of these are empty, return.
+
+	const vector<const Record *>  & overlapRecs = (*(_overlapRecs[dbIdx]));
+	const vector<const Record *>  & upRecs = (*(_minUpstreamRecs[dbIdx]));
+	const vector<const Record *>  & downRecs = (*(_minDownstreamRecs[dbIdx]));
+
+	if (overlapRecs.empty() && upRecs.empty() && downRecs.empty()) {
+		return;
+	}
+
+
+	// If there are actual overlaps, only report those, then stop.
+	ContextClosest::tieModeType tieMode = _context->getTieMode();
+	if (!overlapRecs.empty()) {
+		if (tieMode == ContextClosest::FIRST_TIE) {
+			retList.push_back(overlapRecs[0]);
+			_finalDistances.push_back(0);
+		} else if (tieMode == ContextClosest::LAST_TIE) {
+			retList.push_back(overlapRecs[overlapRecs.size()-1]);
+			_finalDistances.push_back(0);
+		} else {
+
+			for (int i=0; i < (int)overlapRecs.size(); i++) {
+				retList.push_back(overlapRecs[i]);
+				_finalDistances.push_back(0);
+			}
+		}
+		return;
+	}
+	int upStreamDist = _minUpstreamDist[dbIdx];
+	int downStreamDist = _minDownstreamDist[dbIdx];
+
+	if (abs(upStreamDist) < abs(downStreamDist)) {
+		if (tieMode == ContextClosest::FIRST_TIE) {
+			retList.push_back(upRecs[0]);
+			_finalDistances.push_back(upStreamDist);
+		} else if (tieMode == ContextClosest::LAST_TIE) {
+			retList.push_back(upRecs[upRecs.size()-1]);
+			_finalDistances.push_back(upStreamDist);
+		} else {
+
+			for (int i=0; i < (int)upRecs.size(); i++) {
+				retList.push_back(upRecs[i]);
+				_finalDistances.push_back(upStreamDist);
+			}
+		}
+		return;
+	}
+
+	if (abs(downStreamDist) < abs(upStreamDist)) {
+		if (tieMode == ContextClosest::FIRST_TIE) {
+			retList.push_back(downRecs[0]);
+			_finalDistances.push_back(downStreamDist);
+		} else if (tieMode == ContextClosest::LAST_TIE) {
+			retList.push_back(downRecs[downRecs.size()-1]);
+			_finalDistances.push_back(downStreamDist);
+		} else {
+
+			for (int i=0; i < (int)downRecs.size(); i++) {
+				retList.push_back(downRecs[i]);
+				_finalDistances.push_back(downStreamDist);
+			}
+		}
+		return;
+	}
+
+
+	if (abs(downStreamDist) == abs(upStreamDist)) {
+		if (tieMode == ContextClosest::FIRST_TIE) {
+			retList.push_back(upRecs[0]);
+			_finalDistances.push_back(upStreamDist);
+		} else if (tieMode == ContextClosest::LAST_TIE) {
+			retList.push_back(downRecs[downRecs.size()-1]);
+			_finalDistances.push_back(downStreamDist);
+		} else {
+
+			for (int i=0; i < (int)upRecs.size(); i++) {
+				retList.push_back(upRecs[i]);
+				_finalDistances.push_back(upStreamDist);
+			}
+			for (int i=0; i < (int)downRecs.size(); i++) {
+				retList.push_back(downRecs[i]);
+				_finalDistances.push_back(downStreamDist);
+			}
+		}
+		return;
+	}
+
+}
+
+void CloseSweep::checkMultiDbs(RecordKeyVector &retList) {
+	ContextClosest::tieModeType tieMode = _context->getTieMode();
+
+	if (_context->getMultiDbMode() == ContextClosest::ALL_DBS && _numDBs > 1) {
+		_copyDists.clear();
+		_copyRetList.clearAll();
+		_copyRetList.setKey(retList.getKey());
+		//loop through retList, find min dist
+		int minDist = INT_MAX;
+		int i = 0;
+		for (; i < (int)_finalDistances.size(); i++) {
+			if (abs(_finalDistances[i]) < minDist) {
+				minDist = abs(_finalDistances[i]);
+			}
+		}
+		i=0;
+		for (RecordKeyVector::const_iterator_type iter = retList.begin(); iter != retList.end(); iter++) {
+			int dist = _finalDistances[i];
+			if (abs(dist) == minDist) {
+				_copyDists.push_back(dist);
+				_copyRetList.push_back(*iter);
+			}
+			i++;
+		}
+
+		retList.clearVector();
+		_finalDistances.clear();
+
+		if (_copyRetList.empty()) return;
+
+		if (tieMode == ContextClosest::FIRST_TIE) {
+			retList.push_back(*(_copyRetList.begin()));
+			_finalDistances.push_back(_copyDists[0]);
+		} else if (tieMode == ContextClosest::LAST_TIE) {
+			retList.push_back(*(_copyRetList.begin() + _copyRetList.size() -1));
+			_finalDistances.push_back(_copyDists[_copyDists.size()-1]);
+		} else {
+
+			retList = _copyRetList;
+			_finalDistances = _copyDists;
+		}
+	}
+}
+
+bool CloseSweep::chromChange(int dbIdx, RecordKeyVector &retList, bool wantScan)
+{
+	const Record *dbRec = _currDbRecs[dbIdx];
+
+	bool haveQuery = _currQueryRec != NULL;
+	bool haveDB = dbRec != NULL;
+	\
+	if (haveQuery && _currQueryChromName != _prevQueryChromName) {
+		_context->testNameConventions(_currQueryRec);
+		testChromOrder(_currQueryRec);
+	}
+
+	if (haveDB) {
+		_context->testNameConventions(dbRec);
+		testChromOrder(dbRec);
+	}
+
+    // the files are on the same chrom
+	if (haveQuery && (!haveDB || _currQueryRec->sameChrom(dbRec))) {
+
+		//if this is the first time the query's chrom is ahead of the chrom that was in this cache,
+		//then we have to clear the cache.
+		if (!_caches[dbIdx].empty() && queryChromAfterDbRec(_caches[dbIdx].begin()->value())) {
+			clearCache(dbIdx);
+			clearClosestEndPos(dbIdx);
+		}
+		return false;
+	}
+
+	if (!haveQuery || !haveDB) return false;
+
+	if (!_caches[dbIdx].empty() && (_caches[dbIdx].begin()->value()->sameChrom(_currQueryRec))) {
+		//the newest DB record's chrom is ahead of the query, but the cache still
+		//has old records on that query's chrom
+		scanCache(dbIdx, retList);
+		finalizeSelections(dbIdx, retList);
+		return true;
+	}
+
+
+	// the query is ahead of the database. fast-forward the database to catch-up.
+	if (queryChromAfterDbRec(dbRec)) {
+		QuickString oldDbChrom(dbRec->getChrName());
+
+		while (dbRec != NULL &&
+				queryChromAfterDbRec(dbRec)) {
+			_dbFRMs[dbIdx]->deleteRecord(dbRec);
+			if (!nextRecord(false, dbIdx)) break;
+			dbRec =  _currDbRecs[dbIdx];
+			const QuickString &newDbChrom = dbRec->getChrName();
+			if (newDbChrom != oldDbChrom) {
+				testChromOrder(dbRec);
+				oldDbChrom = newDbChrom;
+			}
+		}
+		clearCache(dbIdx);
+		clearClosestEndPos(dbIdx);
+        return false;
+    }
+    // the database is ahead of the query.
+    else {
+        // 1. scan the cache for remaining hits on the query's current chrom.
+		if (wantScan) scanCache(dbIdx, retList);
+
+        return true;
+    }
+
+	//control can't reach here, but compiler still wants a return statement.
+	return true;
+}
+
+
+void CloseSweep::setLeftClosestEndPos(int dbIdx, const Record *rec)
+{
+	int recEndPos = rec->getEndPos();
+	if (!_context->getSameStrand() && !_context->getDiffStrand()) {
+		_maxPrevLeftClosestEndPos[dbIdx] = recEndPos;
+	} else {
+		if (_context->getSameStrand()) {
+			if (rec->getStrandVal() == Record::FORWARD) {
+				_maxPrevLeftClosestEndPos[dbIdx] = recEndPos;
+			} else {
+				_maxPrevLeftClosestEndPosReverse[dbIdx] = recEndPos;
+			}
+		} else {
+			//want diff strand
+			if (rec->getStrandVal() == Record::FORWARD) {
+				_maxPrevLeftClosestEndPosReverse[dbIdx] = recEndPos;
+			} else {
+				_maxPrevLeftClosestEndPos[dbIdx] = recEndPos;
+			}
+		}
+	}
+}
+
+bool CloseSweep::beforeLeftClosestEndPos(int dbIdx, const Record *rec)
+{
+	int recEndPos = rec->getEndPos();
+	int prevPos = _maxPrevLeftClosestEndPos[dbIdx];
+	int prevPosReverse = _maxPrevLeftClosestEndPosReverse[dbIdx];
+
+	if (!_context->getSameStrand() && !_context->getDiffStrand()) {
+		return recEndPos < prevPos;
+	} else {
+		if (_context->getSameStrand()) {
+			if (rec->getStrandVal() == Record::FORWARD) {
+				return recEndPos < prevPos;
+			} else {
+				return recEndPos < prevPosReverse;
+			}
+		} else {
+			//want diff strand
+			if (rec->getStrandVal() == Record::FORWARD) {
+				return recEndPos < prevPosReverse;
+			} else {
+				return recEndPos < prevPos;
+			}
+		}
+	}
+}
+
+void CloseSweep::clearClosestEndPos(int dbIdx)
+{
+	_maxPrevLeftClosestEndPos[dbIdx] = 0;
+	_maxPrevLeftClosestEndPosReverse[dbIdx] = 0;
+}
+