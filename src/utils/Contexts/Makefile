--- conflicted
+++ resolved
@@ -1,4 +1,3 @@
-<<<<<<< HEAD
 OBJ_DIR = ../../../obj/
 BIN_DIR = ../../../bin/
 UTILITIES_DIR = ../../utils/
@@ -20,9 +19,10 @@
 # ----------------------------------
 # define our source and object files
 # ----------------------------------
-SOURCES= ContextBase.cpp ContextBase.h ContextIntersect.cpp ContextIntersect.h ContextMap.cpp \
-	ContextMap.h ContextSample.cpp ContextSample.h ContextMerge.h ContextMerge.cpp ContextJaccard.h ContextJaccard.cpp ContextFisher.h ContextFisher.cpp
-OBJECTS= ContextBase.o ContextIntersect.o ContextMap.o ContextSample.o ContextMerge.o ContextJaccard.o ContextFisher.o
+SOURCES= ContextBase.cpp ContextBase.h ContextIntersect.cpp ContextIntersect.h ContextFisher.cpp ContextFisher.h ContextMap.cpp \
+	ContextMap.h ContextSample.cpp ContextSample.h ContextMerge.h ContextMerge.cpp ContextJaccard.h ContextJaccard.cpp \
+	ContextClosest.cpp ContextClosest.h
+OBJECTS= ContextBase.o ContextIntersect.o ContextFisher.o ContextMap.o ContextSample.o ContextMerge.o ContextJaccard.o ContextClosest.o
 _EXT_OBJECTS=ParseTools.o QuickString.o
 EXT_OBJECTS=$(patsubst %,$(OBJ_DIR)/%,$(_EXT_OBJECTS))
 BUILT_OBJECTS= $(patsubst %,$(OBJ_DIR)/%,$(OBJECTS))
@@ -39,59 +39,11 @@
 	@echo "Cleaning up."
 	@rm -f $(OBJ_DIR)/ContextBase.o \
 	       $(OBJ_DIR)/ContextIntersect.o \
-	       $(OBJ_DIR)/ContextMap.o \
-	       $(OBJ_DIR)/ContextSample.o \
-	       $(OBJ_DIR)/ContextMerge.o \
-	       $(OBJ_DIR)/ContextJaccard.o \
 	       $(OBJ_DIR)/ContextFisher.o \
-
-=======
-OBJ_DIR = ../../../obj/
-BIN_DIR = ../../../bin/
-UTILITIES_DIR = ../../utils/
-# -------------------
-# define our includes
-# -------------------
-INCLUDES =  -I$(UTILITIES_DIR)/general/ \
-			-I$(UTILITIES_DIR)/fileType/ \
-			-I$(UTILITIES_DIR)/FileRecordTools/ \
-           -I$(UTILITIES_DIR)/FileRecordTools/FileReaders/ \
-           -I$(UTILITIES_DIR)/FileRecordTools/Records/ \
-			-I$(UTILITIES_DIR)/KeyListOps/ \
-			-I$(UTILITIES_DIR)/GenomeFile/ \
- 			-I$(UTILITIES_DIR)/BamTools/include \
-			-I$(UTILITIES_DIR)/BamTools/src/ \
-			-I$(UTILITIES_DIR)/version/
-			
-
-# ----------------------------------
-# define our source and object files
-# ----------------------------------
-SOURCES= ContextBase.cpp ContextBase.h ContextIntersect.cpp ContextIntersect.h ContextMap.cpp \
-	ContextMap.h ContextSample.cpp ContextSample.h ContextMerge.h ContextMerge.cpp ContextJaccard.h ContextJaccard.cpp \
-	ContextClosest.cpp ContextClosest.h
-OBJECTS= ContextBase.o ContextIntersect.o ContextMap.o ContextSample.o ContextMerge.o ContextJaccard.o ContextClosest.o
-_EXT_OBJECTS=ParseTools.o QuickString.o
-EXT_OBJECTS=$(patsubst %,$(OBJ_DIR)/%,$(_EXT_OBJECTS))
-BUILT_OBJECTS= $(patsubst %,$(OBJ_DIR)/%,$(OBJECTS))
-
-all: $(BUILT_OBJECTS)
-
-.PHONY: all
-
-$(BUILT_OBJECTS): $(SOURCES)
-	@echo "  * compiling" $(*F).cpp
-	@$(CXX) -c -o $@ $(*F).cpp $(LDFLAGS) $(CXXFLAGS) $(INCLUDES)
-
-clean:
-	@echo "Cleaning up."
-	@rm -f $(OBJ_DIR)/ContextBase.o \
-	       $(OBJ_DIR)/ContextIntersect.o \
 	       $(OBJ_DIR)/ContextMap.o \
 	       $(OBJ_DIR)/ContextSample.o \
 	       $(OBJ_DIR)/ContextMerge.o \
 	       $(OBJ_DIR)/ContextJaccard.o \
 	       $(OBJ_DIR)/ContextClosest.o \
 
->>>>>>> 7b2a5605
 .PHONY: clean