--- conflicted
+++ resolved
@@ -370,7 +370,6 @@
 
 void RecordOutputMgr::addDbFileId(int fileId) {
 	if ((static_cast<ContextIntersect *>(_context))->getNumDatabaseFiles()  == 1) return;
-<<<<<<< HEAD
 	if (!_context->getUseDBnameTags() && (!_context->getUseDBfileNames())) {
 		_outBuf.append(fileId);
 	} else if (_context->getUseDBnameTags()){
@@ -378,9 +377,7 @@
 	} else {
 		_outBuf.append(_context->getInputFileName(fileId));
 	}
-=======
 	_outBuf.append(fileId);
->>>>>>> 7f0b3f54
 	tab();
 }
 
