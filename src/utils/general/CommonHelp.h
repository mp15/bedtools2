--- conflicted
+++ resolved
@@ -12,17 +12,9 @@
 #include "version.h"
 #include <cstdlib> //for exit
 
-<<<<<<< HEAD
 extern void allToolsCommonHelp();
 extern void IntersectCommonHelp();
 extern void IntersectOutputHelp();
-=======
-using namespace std;
-
-extern void CommonHelp();
-
->>>>>>> 54f37afb
-
 extern void sortedHelp();
 
 #endif /* COMMONHELPFILE_H_ */