--- conflicted
+++ resolved
@@ -62,16 +62,11 @@
 		chrName.clear();
 		getline(genFile, sLine);
 		int numFields = fieldTokens.tokenize(sLine.c_str());
+
 		// allow use of .fai files.
-<<<<<<< HEAD
 		if (numFields < 2) {
 			continue;
 		}
-=======
-		 if (numFields < 2) {
-		 	continue;
-		 }
->>>>>>> d9a1b3d6
 		chrName = fieldTokens.getElem(0);
 		chrSize = str2chrPos(fieldTokens.getElem(1));
 		_maxId++;
