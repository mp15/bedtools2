--- conflicted
+++ resolved
@@ -1,4 +1,3 @@
-<<<<<<< HEAD
 /*
  * closestHelp.cpp
  *
@@ -84,108 +83,3 @@
     // end the program here
     exit(1);
 }
-
-
-=======
-/*
- * closestHelp.cpp
- *
- *  Created on: Apr 22, 2015
- *      Author: nek3d
- */
-
-#include "CommonHelp.h"
-
-void closest_help(void) {
-
-    cerr << "\nTool:    bedtools closest (aka closestBed)" << endl;
-    cerr << "Version: " << VERSION << "\n";
-    cerr << "Summary: For each feature in A, finds the closest " << endl;
-    cerr << "\t feature (upstream or downstream) in B." << endl << endl;
-
-    cerr << "Usage:   " << "bedtools closest" << " [OPTIONS] -a <bed/gff/vcf> -b <bed/gff/vcf>" << endl << endl;
-
-    cerr << "Options: " << endl;
-    cerr << "\t-s\t"            << "Req. same strandedness.  That is, find the closest feature in" << endl;
-    cerr                        << "\t\tB that overlaps A on the _same_ strand." << endl;
-    cerr                        << "\t\t- By default, overlaps are reported without respect to strand." << endl << endl;
-
-    cerr << "\t-S\t"            << "Req. opposite strandedness.  That is, find the closest feature" << endl;
-    cerr                        << "\t\tin B that overlaps A on the _opposite_ strand." << endl;
-    cerr                        << "\t\t- By default, overlaps are reported without respect to strand." << endl << endl;
-
-    cerr << "\t-d\t"            << "In addition to the closest feature in B, " << endl;
-    cerr                        << "\t\treport its distance to A as an extra column." << endl;
-    cerr                        << "\t\t- The reported distance for overlapping features will be 0." << endl << endl;
-
-    cerr << "\t-D\t"            << "Like -d, report the closest feature in B, and its distance to A" << endl;
-    cerr                        << "\t\tas an extra column. Unlike -d, use negative distances to report" << endl;
-    cerr                        << "\t\tupstream features." << endl;
-    cerr                        << "\t\tThe options for defining which orientation is \"upstream\" are:" << endl;
-    cerr                        << "\t\t- \"ref\"   Report distance with respect to the reference genome. " << endl;
-    cerr                        << "\t\t            B features with a lower (start, stop) are upstream" << endl;
-    cerr                        << "\t\t- \"a\"     Report distance with respect to A." << endl;
-    cerr                        << "\t\t            When A is on the - strand, \"upstream\" means B has a" << endl;
-    cerr                        << "\t\t            higher (start,stop)." << endl;
-    cerr                        << "\t\t- \"b\"     Report distance with respect to B." << endl;
-    cerr                        << "\t\t            When B is on the - strand, \"upstream\" means A has a" << endl;
-    cerr                        << "\t\t            higher (start,stop)." << endl << endl;
-
-    cerr << "\t-io\t"           << "Ignore features in B that overlap A.  That is, we want close," << endl;
-    cerr                        << "\t\tyet not touching features only." << endl << endl;
-
-    cerr << "\t-iu\t"           << "Ignore features in B that are upstream of features in A." << endl;
-    cerr                        << "\t\tThis option requires -D and follows its orientation" << endl;
-    cerr                        << "\t\trules for determining what is \"upstream\"." << endl << endl;
-
-    cerr << "\t-id\t"           << "Ignore features in B that are downstream of features in A." << endl;
-    cerr                        << "\t\tThis option requires -D and follows its orientation" << endl;
-    cerr                        << "\t\trules for determining what is \"downstream\"." << endl << endl;
-
-    cerr << "\t-fu\t"           << "Choose first from features in B that are upstream of features in A." << endl;
-    cerr                        << "\t\tThis option requires -D and follows its orientation" << endl;
-    cerr                        << "\t\trules for determining what is \"upstream\"." << endl << endl;
-
-    cerr << "\t-fd\t"           << "Choose first from features in B that are downstream of features in A." << endl;
-    cerr                        << "\t\tThis option requires -D and follows its orientation" << endl;
-    cerr                        << "\t\trules for determining what is \"downstream\"." << endl << endl;
-
-    cerr << "\t-t\t"            << "How ties for closest feature are handled.  This occurs when two" << endl;
-    cerr                        << "\t\tfeatures in B have exactly the same \"closeness\" with A." << endl;
-    cerr                        << "\t\tBy default, all such features in B are reported." << endl;
-    cerr                        << "\t\tHere are all the options:" << endl;
-    cerr                        << "\t\t- \"all\"    Report all ties (default)." << endl;
-    cerr                        << "\t\t- \"first\"  Report the first tie that occurred in the B file." << endl;
-    cerr                        << "\t\t- \"last\"   Report the last tie that occurred in the B file." << endl << endl;
-
-    cerr << "\t-mdb\t"          << "How multiple databases are resolved." << endl;
-    cerr                        << "\t\t- \"each\"    Report closest records for each database (default)." << endl;
-    cerr                        << "\t\t- \"all\"  Report closest records among all databases." << endl << endl;
-
-	cerr << "\t-names\t" 		<< "When using multiple databases (-b), provide an alias for each that" << endl;
-	cerr 						<<"\t\twill appear instead of a fileId when also printing the DB record." << endl << endl;
-
-	cerr << "\t-filenames" 		<< "\tWhen using multiple databases (-b), show each complete filename" << endl;
-	cerr 						<<"\t\t\tinstead of a fileId when also printing the DB record." << endl << endl;
-
-    cerr << "\t-k\t"            << "Report the k closest hits. Default is 1. If tieMode = \"all\", " << endl;
-    cerr                        << "\t\t- all ties will still be reported." << endl << endl;
-
-    cerr << "\t-N\t"            << "Require that the query and the closest hit have different names." << endl;
-    cerr                        << "\t\tFor BED, the 4th column is compared." << endl << endl;
-
-    cerr << "\t-header\t"       << "Print the header from the A file prior to results." << endl << endl;
-
-    cerr << "\t-nonamecheck\t"       << "For sorted data, don't throw an error if the file has different naming conventions" << endl;
-    cerr							<< "\t\t\tfor the same chromosome. ex. \"chr1\" vs \"chr01\"." << endl << endl;
-
-
-    cerr << "Notes: " << endl;
-    cerr << "\tReports \"none\" for chrom and \"-1\" for all other fields when a feature" << endl;
-    cerr << "\tis not found in B on the same chromosome as the feature in A." << endl;
-    cerr << "\tE.g. none\t-1\t-1" << endl << endl;
-
-    // end the program here
-    exit(1);
-}
->>>>>>> 54f37afb
