/*****************************************************************************
  intersectFile.h

  (c) 2009 - Aaron Quinlan
  Hall Laboratory
  Department of Biochemistry and Molecular Genetics
  University of Virginia
  aaronquinlan@gmail.com

  Licenced under the GNU General Public License 2.0 license.
******************************************************************************/
#ifndef INTERSECTFILE_H
#define INTERSECTFILE_H

<<<<<<< HEAD
#include "RecordKeyList.h"
=======
using namespace std;

#include "RecordKeyVector.h"
>>>>>>> 7434d8a3

using namespace std;

class ContextIntersect;
class BlockMgr;
class RecordOutputMgr;

class FileIntersect {

public:
    FileIntersect(ContextIntersect *context);
    ~FileIntersect(void);

    bool intersectFiles();

private:
    ContextIntersect *_context;
	Record *_queryRec;
	Record *_databaseRec;
	BlockMgr *_blockMgr;
	RecordOutputMgr *_recordOutputMgr;

	void processHits(RecordKeyVector &hits);
	bool processSortedFiles();
	bool processUnsortedFiles();

};

#endif /* INTERSECTFILE_H */<|MERGE_RESOLUTION|>--- conflicted
+++ resolved
@@ -12,13 +12,7 @@
 #ifndef INTERSECTFILE_H
 #define INTERSECTFILE_H
 
-<<<<<<< HEAD
 #include "RecordKeyList.h"
-=======
-using namespace std;
-
-#include "RecordKeyVector.h"
->>>>>>> 7434d8a3
 
 using namespace std;
 
