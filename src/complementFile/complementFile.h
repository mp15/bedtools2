--- conflicted
+++ resolved
@@ -27,13 +27,8 @@
 	virtual void processHits(RecordOutputMgr *outputMgr, RecordKeyVector &hits);
     virtual void checkCoordinatesAgainstChromLength(const Record *rec);
 	virtual void cleanupHits(RecordKeyVector &hits);
-<<<<<<< HEAD
-	virtual bool finalizeCalculations();
-	virtual void giveFinalReport(RecordOutputMgr *outputMgr) {}
-=======
 	virtual bool finalizeCalculations() {return true;}
 	virtual void giveFinalReport(RecordOutputMgr *outputMgr);
->>>>>>> 25cf6fde
 
 
 protected:
