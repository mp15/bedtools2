--- conflicted
+++ resolved
@@ -546,7 +546,6 @@
 check obs exp
 rm obs exp
 
-<<<<<<< HEAD
 ############################################################
 # Make sure non-overlapping ties are reported 
 ############################################################
@@ -577,8 +576,9 @@
 $BT closest -a a2.bed -b b2.bed -S > obs
 check obs exp
 rm obs exp
-=======
-echo "    closest.t48...\c"
+
+
+echo "    closest.t51...\c"
 echo \
 "chr1	80	100	d_q2.1	5	-	chr1	140	160	d2R.1	10	-	41" > exp
 $BT closest -a d_q2.bed -b d_d2R.bed -D b > obs
@@ -590,7 +590,7 @@
 # see that stranded sweep doesn't prematurely purge 
 # records from the cache
 ###########################################################
-echo "    closest.t48...\c"
+echo "    closest.t52...\c"
 echo \
 "chr1	80	100	c1	20	+	chr1	50	60	d2	20	+
 chr1	110	130	c2	20	-	chr1	20	40	d1	20	-" > exp
@@ -601,7 +601,7 @@
 ###########################################################
 # check oppostite stranded sweep 
 ###########################################################
-echo "    closest.t49...\c"
+echo "    closest.t53...\c"
 echo \
 "chr1	80	100	c1	20	+	chr1	20	40	d1	20	-
 chr1	110	130	c2	20	-	chr1	50	60	d2	20	+" > exp
@@ -613,7 +613,7 @@
 ###########################################################
 # check -iu
 ###########################################################
-echo "    closest.t50...\c"
+echo "    closest.t54...\c"
 echo \
 "chr1	100	120	chr1	200	210	81" > exp
 $BT closest -a d.bed -b d_iu.bed -D ref -iu > obs
@@ -624,7 +624,7 @@
 ##########################################################
 # check -id
 ###########################################################
-echo "    closest.t51...\c"
+echo "    closest.t55...\c"
 echo \
 "chr1	100	120	chr1	10	20	-81" > exp
 $BT closest -a d.bed -b d_id.bed -D ref -id > obs
@@ -634,7 +634,7 @@
 ##########################################################
 # check ties, single db
 ###########################################################
-echo "    closest.t52...\c"
+echo "    closest.t56...\c"
 echo \
 "chr1	10	20	a1	1	-	chr1	8	9	b1	1	+
 chr1	10	20	a1	1	-	chr1	21	22	b2	1	-" > exp
@@ -646,7 +646,7 @@
 ##########################################################
 # check ties, single db, -iu
 ###########################################################
-echo "    closest.t53...\c"
+echo "    closest.t57...\c"
 echo \
 "chr1	10	20	a1	1	-	chr1	21	22	b2	1	-	2" > exp
 $BT closest -a bug157_a.bed -b bug157_b.bed -D ref -iu > obs
@@ -656,7 +656,7 @@
 ##########################################################
 # check ties, single db, -id
 ###########################################################
-echo "    closest.t54...\c"
+echo "    closest.t58...\c"
 echo \
 "chr1	10	20	a1	1	-	chr1	8	9	b1	1	+	-2" > exp
 $BT closest -a bug157_a.bed -b bug157_b.bed -D ref -id > obs 
@@ -665,5 +665,4 @@
 
 cd sortAndNaming
 bash test-sort-and-naming.sh
-cd ..
->>>>>>> b3bcab11
+cd ..