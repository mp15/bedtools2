--- conflicted
+++ resolved
@@ -340,9 +340,6 @@
 cut -f 1 test.bed | $BT groupby -g 1 -i - -c 1 -o collapse > obs
 check obs exp
 rm obs exp
-<<<<<<< HEAD
-[[ $FAILURES -eq 0 ]] || exit 1;
-=======
 
 ###########################################################
 #  Test fix for bug 569
@@ -353,4 +350,5 @@
 $BT groupby -i bug569_problem.txt -g 1 -c 3,4 -o distinct,min > obs
 check obs exp
 rm obs exp
->>>>>>> 483ebdc8
+
+[[ $FAILURES -eq 0 ]] || exit 1;